--- conflicted
+++ resolved
@@ -1066,15 +1066,9 @@
 	res := tk.MustQuery("show builtins;")
 	c.Assert(res, NotNil)
 	rows := res.Rows()
-<<<<<<< HEAD
-	c.Assert(270, Equals, len(rows))
+	c.Assert(269, Equals, len(rows))
 	c.Assert("abs", Equals, rows[0][0].(string))
-	c.Assert("yearweek", Equals, rows[269][0].(string))
-=======
-	c.Assert(267, Equals, len(rows))
-	c.Assert("abs", Equals, rows[0][0].(string))
-	c.Assert("yearweek", Equals, rows[266][0].(string))
->>>>>>> 38bbb0dd
+	c.Assert("yearweek", Equals, rows[268][0].(string))
 }
 
 func (s *testSuite5) TestShowClusterConfig(c *C) {

// Copyright 2019 PingCAP, Inc.
//
// Licensed under the Apache License, Version 2.0 (the "License");
// you may not use this file except in compliance with the License.
// You may obtain a copy of the License at
//
//     http://www.apache.org/licenses/LICENSE-2.0
//
// Unless required by applicable law or agreed to in writing, software
// distributed under the License is distributed on an "AS IS" BASIS,
// See the License for the specific language governing permissions and
// limitations under the License.

package executor

import (
	"bytes"
	"context"
	"fmt"
	"runtime/trace"
	"sync"
	"sync/atomic"
<<<<<<< HEAD
=======
	"time"
	"unsafe"
>>>>>>> 4246568d

	"github.com/pingcap/errors"
	"github.com/pingcap/failpoint"
	"github.com/pingcap/parser/model"
	"github.com/pingcap/parser/terror"
	"github.com/pingcap/tidb/distsql"
	"github.com/pingcap/tidb/expression"
	"github.com/pingcap/tidb/kv"
	plannercore "github.com/pingcap/tidb/planner/core"
	"github.com/pingcap/tidb/sessionctx"
	"github.com/pingcap/tidb/statistics"
	"github.com/pingcap/tidb/table"
	"github.com/pingcap/tidb/util"
	"github.com/pingcap/tidb/util/chunk"
	"github.com/pingcap/tidb/util/execdetails"
	"github.com/pingcap/tidb/util/logutil"
	"github.com/pingcap/tidb/util/memory"
	"github.com/pingcap/tidb/util/ranger"
	"github.com/pingcap/tipb/go-tipb"
	"go.uber.org/zap"
)

var (
	_ Executor = &IndexMergeReaderExecutor{}
)

// IndexMergeReaderExecutor accesses a table with multiple index/table scan.
// There are three types of workers:
// 1. partialTableWorker/partialIndexWorker, which are used to fetch the handles
// 2. indexMergeProcessWorker, which is used to do the `Union` operation.
// 3. indexMergeTableScanWorker, which is used to get the table tuples with the given handles.
//
// The execution flow is really like IndexLookUpReader. However, it uses multiple index scans
// or table scans to get the handles:
// 1. use the partialTableWorkers and partialIndexWorkers to fetch the handles (a batch per time)
//    and send them to the indexMergeProcessWorker.
// 2. indexMergeProcessWorker do the `Union` operation for a batch of handles it have got.
//    For every handle in the batch:
//    1. check whether it has been accessed.
//    2. if not, record it and send it to the indexMergeTableScanWorker.
//    3. if accessed, just ignore it.
type IndexMergeReaderExecutor struct {
	baseExecutor

	table        table.Table
	indexes      []*model.IndexInfo
	descs        []bool
	ranges       [][]*ranger.Range
	dagPBs       []*tipb.DAGRequest
	startTS      uint64
	tableRequest *tipb.DAGRequest
	// columns are only required by union scan.
	columns           []*model.ColumnInfo
	partialStreamings []bool
	tableStreaming    bool
	*dataReaderBuilder
	// All fields above are immutable.

	tblWorkerWg    sync.WaitGroup
	processWokerWg sync.WaitGroup
	finished       chan struct{}

	workerStarted bool
	keyRanges     [][]kv.KeyRange

	resultCh   chan *lookupTableTask
	resultCurr *lookupTableTask
	feedbacks  []*statistics.QueryFeedback

	// memTracker is used to track the memory usage of this executor.
	memTracker *memory.Tracker

	// checkIndexValue is used to check the consistency of the index data.
	*checkIndexValue

	corColInIdxSide bool
	partialPlans    [][]plannercore.PhysicalPlan
	corColInTblSide bool
	tblPlans        []plannercore.PhysicalPlan
	corColInAccess  bool
	idxCols         [][]*expression.Column
	colLens         [][]int

	handleCols plannercore.HandleCols
	stats      *IndexMergeRuntimeStat
}

// Open implements the Executor Open interface
func (e *IndexMergeReaderExecutor) Open(ctx context.Context) error {
	e.keyRanges = make([][]kv.KeyRange, 0, len(e.partialPlans))
	e.initRuntimeStats()
	for i, plan := range e.partialPlans {
		_, ok := plan[0].(*plannercore.PhysicalIndexScan)
		if !ok {
			if e.table.Meta().IsCommonHandle {
				keyRanges, err := distsql.CommonHandleRangesToKVRanges(e.ctx.GetSessionVars().StmtCtx, []int64{getPhysicalTableID(e.table)}, e.ranges[i])
				if err != nil {
					return err
				}
				e.keyRanges = append(e.keyRanges, keyRanges)
			} else {
				e.keyRanges = append(e.keyRanges, nil)
			}
			continue
		}
		keyRange, err := distsql.IndexRangesToKVRanges(e.ctx.GetSessionVars().StmtCtx, getPhysicalTableID(e.table), e.indexes[i].ID, e.ranges[i], e.feedbacks[i])
		if err != nil {
			return err
		}
		e.keyRanges = append(e.keyRanges, keyRange)
	}
	e.finished = make(chan struct{})
	e.resultCh = make(chan *lookupTableTask, atomic.LoadInt32(&LookupTableTaskChannelSize))
	return nil
}

func (e *IndexMergeReaderExecutor) startWorkers(ctx context.Context) error {
	exitCh := make(chan struct{})
	workCh := make(chan *lookupTableTask, 1)
	fetchCh := make(chan *lookupTableTask, len(e.keyRanges))

	e.startIndexMergeProcessWorker(ctx, workCh, fetchCh)

	var err error
	var partialWorkerWg sync.WaitGroup
	for i := 0; i < len(e.keyRanges); i++ {
		partialWorkerWg.Add(1)
		if e.indexes[i] != nil {
			err = e.startPartialIndexWorker(ctx, exitCh, fetchCh, i, &partialWorkerWg, e.keyRanges[i])
		} else {
			err = e.startPartialTableWorker(ctx, exitCh, fetchCh, i, &partialWorkerWg)
		}
		if err != nil {
			partialWorkerWg.Done()
			break
		}
	}
	go e.waitPartialWorkersAndCloseFetchChan(&partialWorkerWg, fetchCh)
	if err != nil {
		close(exitCh)
		return err
	}
	e.startIndexMergeTableScanWorker(ctx, workCh)
	e.workerStarted = true
	return nil
}

func (e *IndexMergeReaderExecutor) waitPartialWorkersAndCloseFetchChan(partialWorkerWg *sync.WaitGroup, fetchCh chan *lookupTableTask) {
	partialWorkerWg.Wait()
	close(fetchCh)
}

func (e *IndexMergeReaderExecutor) startIndexMergeProcessWorker(ctx context.Context, workCh chan<- *lookupTableTask, fetch <-chan *lookupTableTask) {
	idxMergeProcessWorker := &indexMergeProcessWorker{
		stats: e.stats,
	}
	e.processWokerWg.Add(1)
	go func() {
		defer trace.StartRegion(ctx, "IndexMergeProcessWorker").End()
		util.WithRecovery(
			func() {
				idxMergeProcessWorker.fetchLoop(ctx, fetch, workCh, e.resultCh, e.finished)
			},
			idxMergeProcessWorker.handleLoopFetcherPanic(ctx, e.resultCh),
		)
		e.processWokerWg.Done()
	}()
}

func (e *IndexMergeReaderExecutor) startPartialIndexWorker(ctx context.Context, exitCh <-chan struct{}, fetchCh chan<- *lookupTableTask, workID int, partialWorkerWg *sync.WaitGroup, keyRange []kv.KeyRange) error {
	if e.runtimeStats != nil {
		collExec := true
		e.dagPBs[workID].CollectExecutionSummaries = &collExec
	}

	var builder distsql.RequestBuilder
	kvReq, err := builder.SetKeyRanges(keyRange).
		SetDAGRequest(e.dagPBs[workID]).
		SetStartTS(e.startTS).
		SetDesc(e.descs[workID]).
		SetKeepOrder(false).
		SetStreaming(e.partialStreamings[workID]).
		SetFromSessionVars(e.ctx.GetSessionVars()).
		SetMemTracker(e.memTracker).
		Build()
	if err != nil {
		return err
	}
	result, err := distsql.SelectWithRuntimeStats(ctx, e.ctx, kvReq, e.handleCols.GetFieldsTypes(), e.feedbacks[workID], getPhysicalPlanIDs(e.partialPlans[workID]), e.getPartitalPlanID(workID))
	if err != nil {
		return err
	}

	result.Fetch(ctx)
	worker := &partialIndexWorker{
		stats:        e.stats,
		idxID:        e.getPartitalPlanID(workID),
		sc:           e.ctx,
		batchSize:    e.maxChunkSize,
		maxBatchSize: e.ctx.GetSessionVars().IndexLookupSize,
		maxChunkSize: e.maxChunkSize,
	}

	if worker.batchSize > worker.maxBatchSize {
		worker.batchSize = worker.maxBatchSize
	}

	failpoint.Inject("startPartialIndexWorkerErr", func() error {
		return errors.New("inject an error before start partialIndexWorker")
	})

	go func() {
		defer trace.StartRegion(ctx, "IndexMergePartialIndexWorker").End()
		defer partialWorkerWg.Done()
		ctx1, cancel := context.WithCancel(ctx)
		var err error
		util.WithRecovery(
			func() {
				_, err = worker.fetchHandles(ctx1, result, exitCh, fetchCh, e.resultCh, e.finished, e.handleCols)
			},
			e.handleHandlesFetcherPanic(ctx, e.resultCh, "partialIndexWorker"),
		)
		if err != nil {
			e.feedbacks[workID].Invalidate()
		}
		cancel()
		if err := result.Close(); err != nil {
			logutil.Logger(ctx).Error("close Select result failed:", zap.Error(err))
		}
		e.ctx.StoreQueryFeedback(e.feedbacks[workID])
	}()

	return nil
}

func (e *IndexMergeReaderExecutor) buildPartialTableReader(ctx context.Context, workID int) Executor {
	tableReaderExec := &TableReaderExecutor{
		baseExecutor: newBaseExecutor(e.ctx, e.schema, e.getPartitalPlanID(workID)),
		table:        e.table,
		dagPB:        e.dagPBs[workID],
		startTS:      e.startTS,
		streaming:    e.partialStreamings[workID],
		feedback:     statistics.NewQueryFeedback(0, nil, 0, false),
		plans:        e.partialPlans[workID],
		ranges:       e.ranges[workID],
	}
	return tableReaderExec
}

func (e *IndexMergeReaderExecutor) startPartialTableWorker(ctx context.Context, exitCh <-chan struct{}, fetchCh chan<- *lookupTableTask, workID int,
	partialWorkerWg *sync.WaitGroup) error {
	partialTableReader := e.buildPartialTableReader(ctx, workID)
	err := partialTableReader.Open(ctx)
	if err != nil {
		logutil.Logger(ctx).Error("open Select result failed:", zap.Error(err))
		return err
	}
	tableInfo := e.partialPlans[workID][0].(*plannercore.PhysicalTableScan).Table
	worker := &partialTableWorker{
		stats:        e.stats,
		sc:           e.ctx,
		batchSize:    e.maxChunkSize,
		maxBatchSize: e.ctx.GetSessionVars().IndexLookupSize,
		maxChunkSize: e.maxChunkSize,
		tableReader:  partialTableReader,
		tableInfo:    tableInfo,
	}

	if worker.batchSize > worker.maxBatchSize {
		worker.batchSize = worker.maxBatchSize
	}
	go func() {
		defer trace.StartRegion(ctx, "IndexMergePartialTableWorker").End()
		defer partialWorkerWg.Done()
		ctx1, cancel := context.WithCancel(ctx)
		var err error
		util.WithRecovery(
			func() {
				_, err = worker.fetchHandles(ctx1, exitCh, fetchCh, e.resultCh, e.finished, e.handleCols)
			},
			e.handleHandlesFetcherPanic(ctx, e.resultCh, "partialTableWorker"),
		)
		if err != nil {
			e.feedbacks[workID].Invalidate()
		}
		cancel()
		if err := worker.tableReader.Close(); err != nil {
			logutil.Logger(ctx).Error("close Select result failed:", zap.Error(err))
		}
		e.ctx.StoreQueryFeedback(e.feedbacks[workID])
	}()
	return nil
}

func (e *IndexMergeReaderExecutor) initRuntimeStats() {
	if e.runtimeStats != nil && e.stats == nil {
		e.stats = &IndexMergeRuntimeStat{
			Concurrency: e.ctx.GetSessionVars().IndexLookupConcurrency(),
		}
		e.ctx.GetSessionVars().StmtCtx.RuntimeStatsColl.RegisterStats(e.id, e.stats)
	}
}

func (e *IndexMergeReaderExecutor) getPartitalPlanID(workID int) int {
	if len(e.partialPlans[workID]) > 0 {
		return e.partialPlans[workID][len(e.partialPlans[workID])-1].ID()
	}
	return 0
}

func (e *IndexMergeReaderExecutor) getTablePlanRootID() int {
	if len(e.tblPlans) > 0 {
		return e.tblPlans[len(e.tblPlans)-1].ID()
	}
	return e.id
}

type partialTableWorker struct {
	stats        *IndexMergeRuntimeStat
	sc           sessionctx.Context
	batchSize    int
	maxBatchSize int
	maxChunkSize int
	tableReader  Executor
	tableInfo    *model.TableInfo
}

func (w *partialTableWorker) fetchHandles(ctx context.Context, exitCh <-chan struct{}, fetchCh chan<- *lookupTableTask, resultCh chan<- *lookupTableTask,
	finished <-chan struct{}, handleCols plannercore.HandleCols) (count int64, err error) {
	chk := chunk.NewChunkWithCapacity(retTypes(w.tableReader), w.maxChunkSize)
	var basic *execdetails.BasicRuntimeStats
	if be := w.tableReader.base(); be != nil && be.runtimeStats != nil {
		basic = be.runtimeStats
	}
	for {
		start := time.Now()
		handles, retChunk, err := w.extractTaskHandles(ctx, chk, handleCols)
		if err != nil {
			doneCh := make(chan error, 1)
			doneCh <- err
			resultCh <- &lookupTableTask{
				doneCh: doneCh,
			}
			return count, err
		}
		if len(handles) == 0 {
			return count, nil
		}
		count += int64(len(handles))
		task := w.buildTableTask(handles, retChunk)
		if w.stats != nil {
			atomic.AddInt64(&w.stats.FetchIdxTime, int64(time.Since(start)))
		}
		select {
		case <-ctx.Done():
			return count, ctx.Err()
		case <-exitCh:
			return count, nil
		case <-finished:
			return count, nil
		case fetchCh <- task:
		}
		if basic != nil {
			basic.Record(time.Since(start), chk.NumRows())
		}
	}
}

func (w *partialTableWorker) extractTaskHandles(ctx context.Context, chk *chunk.Chunk, handleCols plannercore.HandleCols) (
	handles []kv.Handle, retChk *chunk.Chunk, err error) {
	handles = make([]kv.Handle, 0, w.batchSize)
	for len(handles) < w.batchSize {
		chk.SetRequiredRows(w.batchSize-len(handles), w.maxChunkSize)
		err = errors.Trace(w.tableReader.Next(ctx, chk))
		if err != nil {
			return handles, nil, err
		}
		if chk.NumRows() == 0 {
			return handles, retChk, nil
		}
		for i := 0; i < chk.NumRows(); i++ {
			handle, err := handleCols.BuildHandle(chk.GetRow(i))
			if err != nil {
				return nil, nil, err
			}
			handles = append(handles, handle)
		}
	}
	w.batchSize *= 2
	if w.batchSize > w.maxBatchSize {
		w.batchSize = w.maxBatchSize
	}
	return handles, retChk, nil
}

func (w *partialTableWorker) buildTableTask(handles []kv.Handle, retChk *chunk.Chunk) *lookupTableTask {
	task := &lookupTableTask{
		handles: handles,
		idxRows: retChk,
	}

	task.doneCh = make(chan error, 1)
	return task
}

func (e *IndexMergeReaderExecutor) startIndexMergeTableScanWorker(ctx context.Context, workCh <-chan *lookupTableTask) {
	lookupConcurrencyLimit := e.ctx.GetSessionVars().IndexLookupConcurrency()
	e.tblWorkerWg.Add(lookupConcurrencyLimit)
	for i := 0; i < lookupConcurrencyLimit; i++ {
		worker := &indexMergeTableScanWorker{
			stats:          e.stats,
			workCh:         workCh,
			finished:       e.finished,
			buildTblReader: e.buildFinalTableReader,
			tblPlans:       e.tblPlans,
			memTracker:     memory.NewTracker(memory.LabelForSimpleTask, -1),
		}
		ctx1, cancel := context.WithCancel(ctx)
		go func() {
			defer trace.StartRegion(ctx, "IndexMergeTableScanWorker").End()
			var task *lookupTableTask
			util.WithRecovery(
				func() { task = worker.pickAndExecTask(ctx1) },
				worker.handlePickAndExecTaskPanic(ctx1, task),
			)
			cancel()
			e.tblWorkerWg.Done()
		}()
	}
}

func (e *IndexMergeReaderExecutor) buildFinalTableReader(ctx context.Context, handles []kv.Handle) (Executor, error) {
	tableReaderExec := &TableReaderExecutor{
		baseExecutor: newBaseExecutor(e.ctx, e.schema, e.getTablePlanRootID()),
		table:        e.table,
		dagPB:        e.tableRequest,
		startTS:      e.startTS,
		streaming:    e.tableStreaming,
		columns:      e.columns,
		feedback:     statistics.NewQueryFeedback(0, nil, 0, false),
		plans:        e.tblPlans,
	}
	tableReaderExec.buildVirtualColumnInfo()
	tableReader, err := e.dataReaderBuilder.buildTableReaderFromHandles(ctx, tableReaderExec, handles, false)
	if err != nil {
		logutil.Logger(ctx).Error("build table reader from handles failed", zap.Error(err))
		return nil, err
	}
	return tableReader, nil
}

// Next implements Executor Next interface.
func (e *IndexMergeReaderExecutor) Next(ctx context.Context, req *chunk.Chunk) error {
	if !e.workerStarted {
		if err := e.startWorkers(ctx); err != nil {
			return err
		}
	}

	req.Reset()
	for {
		resultTask, err := e.getResultTask()
		if err != nil {
			return errors.Trace(err)
		}
		if resultTask == nil {
			return nil
		}
		for resultTask.cursor < resultTask.chunk.NumRows() {
			req.AppendRow(resultTask.chunk.GetRow(resultTask.cursor))
			resultTask.cursor++
			if req.NumRows() >= e.maxChunkSize {
				return nil
			}
		}
	}
}

func (e *IndexMergeReaderExecutor) getResultTask() (*lookupTableTask, error) {
	if e.resultCurr != nil && e.resultCurr.cursor < e.resultCurr.chunk.NumRows() {
		return e.resultCurr, nil
	}
	task, ok := <-e.resultCh
	if !ok {
		return nil, nil
	}
	if err := <-task.doneCh; err != nil {
		return nil, errors.Trace(err)
	}

	// Release the memory usage of last task before we handle a new task.
	if e.resultCurr != nil {
		e.resultCurr.memTracker.Consume(-e.resultCurr.memUsage)
	}
	e.resultCurr = task
	return e.resultCurr, nil
}

func (e *IndexMergeReaderExecutor) handleHandlesFetcherPanic(ctx context.Context, resultCh chan<- *lookupTableTask, worker string) func(r interface{}) {
	return func(r interface{}) {
		if r == nil {
			return
		}

		err4Panic := errors.Errorf("panic in IndexMergeReaderExecutor %s: %v", worker, r)
		logutil.Logger(ctx).Error(err4Panic.Error())
		doneCh := make(chan error, 1)
		doneCh <- err4Panic
		resultCh <- &lookupTableTask{
			doneCh: doneCh,
		}
	}
}

// Close implements Exec Close interface.
func (e *IndexMergeReaderExecutor) Close() error {
	if e.finished == nil {
		return nil
	}
	close(e.finished)
	e.processWokerWg.Wait()
	e.tblWorkerWg.Wait()
	e.finished = nil
	e.workerStarted = false
	// TODO: how to store e.feedbacks
	return nil
}

type indexMergeProcessWorker struct {
	stats *IndexMergeRuntimeStat
}

func (w *indexMergeProcessWorker) fetchLoop(ctx context.Context, fetchCh <-chan *lookupTableTask,
	workCh chan<- *lookupTableTask, resultCh chan<- *lookupTableTask, finished <-chan struct{}) {
	defer func() {
		close(workCh)
		close(resultCh)
	}()

	distinctHandles := kv.NewHandleMap()
	for task := range fetchCh {
		start := time.Now()
		handles := task.handles
		fhs := make([]kv.Handle, 0, 8)
		for _, h := range handles {
			if _, ok := distinctHandles.Get(h); !ok {
				fhs = append(fhs, h)
				distinctHandles.Set(h, true)
			}
		}
		if len(fhs) == 0 {
			continue
		}
		task := &lookupTableTask{
			handles: fhs,
			doneCh:  make(chan error, 1),
		}
		if w.stats != nil {
			w.stats.IndexMergeProcess += time.Since(start)
		}
		select {
		case <-ctx.Done():
			return
		case <-finished:
			return
		case workCh <- task:
			resultCh <- task
		}
	}
}

func (w *indexMergeProcessWorker) handleLoopFetcherPanic(ctx context.Context, resultCh chan<- *lookupTableTask) func(r interface{}) {
	return func(r interface{}) {
		if r == nil {
			return
		}

		err4Panic := errors.Errorf("panic in IndexMergeReaderExecutor indexMergeTableWorker: %v", r)
		logutil.Logger(ctx).Error(err4Panic.Error())
		doneCh := make(chan error, 1)
		doneCh <- err4Panic
		resultCh <- &lookupTableTask{
			doneCh: doneCh,
		}
	}
}

type partialIndexWorker struct {
	stats        *IndexMergeRuntimeStat
	sc           sessionctx.Context
	idxID        int
	batchSize    int
	maxBatchSize int
	maxChunkSize int
}

func (w *partialIndexWorker) fetchHandles(
	ctx context.Context,
	result distsql.SelectResult,
	exitCh <-chan struct{},
	fetchCh chan<- *lookupTableTask,
	resultCh chan<- *lookupTableTask,
	finished <-chan struct{},
	handleCols plannercore.HandleCols) (count int64, err error) {
	chk := chunk.NewChunkWithCapacity(handleCols.GetFieldsTypes(), w.maxChunkSize)
	var basicStats *execdetails.BasicRuntimeStats
	if w.stats != nil {
		if w.idxID != 0 {
			basicStats = &execdetails.BasicRuntimeStats{}
			w.sc.GetSessionVars().StmtCtx.RuntimeStatsColl.RegisterStats(w.idxID, basicStats)
		}
	}
	for {
		start := time.Now()
		handles, retChunk, err := w.extractTaskHandles(ctx, chk, result, handleCols)
		if err != nil {
			doneCh := make(chan error, 1)
			doneCh <- err
			resultCh <- &lookupTableTask{
				doneCh: doneCh,
			}
			return count, err
		}
		if len(handles) == 0 {
			return count, nil
		}
		count += int64(len(handles))
		task := w.buildTableTask(handles, retChunk)
		if w.stats != nil {
			atomic.AddInt64(&w.stats.FetchIdxTime, int64(time.Since(start)))
		}
		select {
		case <-ctx.Done():
			return count, ctx.Err()
		case <-exitCh:
			return count, nil
		case <-finished:
			return count, nil
		case fetchCh <- task:
		}
		if basicStats != nil {
			basicStats.Record(time.Since(start), chk.NumRows())
		}
	}
}

func (w *partialIndexWorker) extractTaskHandles(ctx context.Context, chk *chunk.Chunk, idxResult distsql.SelectResult, handleCols plannercore.HandleCols) (
	handles []kv.Handle, retChk *chunk.Chunk, err error) {
	handles = make([]kv.Handle, 0, w.batchSize)
	for len(handles) < w.batchSize {
		chk.SetRequiredRows(w.batchSize-len(handles), w.maxChunkSize)
		err = errors.Trace(idxResult.Next(ctx, chk))
		if err != nil {
			return handles, nil, err
		}
		if chk.NumRows() == 0 {
			return handles, retChk, nil
		}
		for i := 0; i < chk.NumRows(); i++ {
			handle, err := handleCols.BuildHandleFromIndexRow(chk.GetRow(i))
			if err != nil {
				return nil, nil, err
			}
			handles = append(handles, handle)
		}
	}
	w.batchSize *= 2
	if w.batchSize > w.maxBatchSize {
		w.batchSize = w.maxBatchSize
	}
	return handles, retChk, nil
}

func (w *partialIndexWorker) buildTableTask(handles []kv.Handle, retChk *chunk.Chunk) *lookupTableTask {
	task := &lookupTableTask{
		handles: handles,
		idxRows: retChk,
	}

	task.doneCh = make(chan error, 1)
	return task
}

type indexMergeTableScanWorker struct {
	stats          *IndexMergeRuntimeStat
	workCh         <-chan *lookupTableTask
	finished       <-chan struct{}
	buildTblReader func(ctx context.Context, handles []kv.Handle) (Executor, error)
	tblPlans       []plannercore.PhysicalPlan

	// memTracker is used to track the memory usage of this executor.
	memTracker *memory.Tracker
}

func (w *indexMergeTableScanWorker) pickAndExecTask(ctx context.Context) (task *lookupTableTask) {
	var ok bool
	for {
		waitStart := time.Now()
		select {
		case task, ok = <-w.workCh:
			if !ok {
				return
			}
		case <-w.finished:
			return
		}
		execStart := time.Now()
		err := w.executeTask(ctx, task)
		if w.stats != nil {
			atomic.AddInt64(&w.stats.WaitTime, int64(execStart.Sub(waitStart)))
			atomic.AddInt64(&w.stats.FetchRow, int64(time.Since(execStart)))
			atomic.AddInt64(&w.stats.TableTaskNum, 1)
		}
		task.doneCh <- err
	}
}

func (w *indexMergeTableScanWorker) handlePickAndExecTaskPanic(ctx context.Context, task *lookupTableTask) func(r interface{}) {
	return func(r interface{}) {
		if r == nil {
			return
		}

		err4Panic := errors.Errorf("panic in IndexMergeReaderExecutor indexMergeTableWorker: %v", r)
		logutil.Logger(ctx).Error(err4Panic.Error())
		task.doneCh <- err4Panic
	}
}

func (w *indexMergeTableScanWorker) executeTask(ctx context.Context, task *lookupTableTask) error {
	tableReader, err := w.buildTblReader(ctx, task.handles)
	if err != nil {
		logutil.Logger(ctx).Error("build table reader failed", zap.Error(err))
		return err
	}
	defer terror.Call(tableReader.Close)
	task.memTracker = w.memTracker
	memUsage := int64(cap(task.handles) * 8)
	task.memUsage = memUsage
	task.memTracker.Consume(memUsage)
	handleCnt := len(task.handles)
	for {
		chk := newFirstChunk(tableReader)
		err = Next(ctx, tableReader, chk)
		if err != nil {
			logutil.Logger(ctx).Error("table reader fetch next chunk failed", zap.Error(err))
			return err
		}
		if chk.NumRows() == 0 {
			break
		}
		memUsage = chk.MemoryUsage()
		task.memUsage += memUsage
		task.memTracker.Consume(memUsage)
		if task.chunk == nil {
			task.chunk = chunk.Renew(chk, chk.NumRows())
		} else {
			task.chunk.Append(chk, 0, chk.NumRows())
		}
	}

	memUsage = task.memUsage
	task.memUsage += memUsage
	task.memTracker.Consume(memUsage)
	if handleCnt != task.chunk.NumRows() && len(w.tblPlans) == 1 {
		return errors.Errorf("handle count %d isn't equal to value count %d", handleCnt, task.chunk.NumRows())
	}
	return nil
}

// IndexMergeRuntimeStat record the indexMerge runtime stat
type IndexMergeRuntimeStat struct {
	IndexMergeProcess time.Duration
	FetchIdxTime      int64
	WaitTime          int64
	FetchRow          int64
	TableTaskNum      int64
	Concurrency       int
}

func (e *IndexMergeRuntimeStat) String() string {
	var buf bytes.Buffer
	if e.FetchIdxTime != 0 {
		buf.WriteString(fmt.Sprintf("index_task:{fetch_handle:%s", time.Duration(e.FetchIdxTime)))
		if e.IndexMergeProcess != 0 {
			buf.WriteString(fmt.Sprintf(", merge:%s", e.IndexMergeProcess))
		}
		buf.WriteByte('}')
	}
	if e.FetchRow != 0 {
		if buf.Len() > 0 {
			buf.WriteByte(',')
		}
		buf.WriteString(fmt.Sprintf(" table_task:{num:%d, concurrency:%d, fetch_row:%s, wait_time:%s}", e.TableTaskNum, e.Concurrency, time.Duration(e.FetchRow), time.Duration(e.WaitTime)))
	}
	return buf.String()
}

// Clone implements the RuntimeStats interface.
func (e *IndexMergeRuntimeStat) Clone() execdetails.RuntimeStats {
	newRs := *e
	return &newRs
}

// Merge implements the RuntimeStats interface.
func (e *IndexMergeRuntimeStat) Merge(other execdetails.RuntimeStats) {
	tmp, ok := other.(*IndexMergeRuntimeStat)
	if !ok {
		return
	}
	e.IndexMergeProcess += tmp.IndexMergeProcess
	e.FetchIdxTime += tmp.FetchIdxTime
	e.FetchRow += tmp.FetchRow
	e.WaitTime += e.WaitTime
	e.TableTaskNum += tmp.TableTaskNum
	e.Concurrency += tmp.Concurrency
}

// Tp implements the RuntimeStats interface.
func (e *IndexMergeRuntimeStat) Tp() int {
	return execdetails.TpIndexMergeRunTimeStats
}<|MERGE_RESOLUTION|>--- conflicted
+++ resolved
@@ -20,11 +20,7 @@
 	"runtime/trace"
 	"sync"
 	"sync/atomic"
-<<<<<<< HEAD
-=======
 	"time"
-	"unsafe"
->>>>>>> 4246568d
 
 	"github.com/pingcap/errors"
 	"github.com/pingcap/failpoint"

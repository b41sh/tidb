// Copyright 2015 PingCAP, Inc.
//
// Licensed under the Apache License, Version 2.0 (the "License");
// you may not use this file except in compliance with the License.
// You may obtain a copy of the License at
//
//     http://www.apache.org/licenses/LICENSE-2.0
//
// Unless required by applicable law or agreed to in writing, software
// distributed under the License is distributed on an "AS IS" BASIS,
// See the License for the specific language governing permissions and
// limitations under the License.

package variable

import (
	"math"
	"strconv"
	"strings"
	"sync"
	"sync/atomic"

	"github.com/pingcap/parser/mysql"
	"github.com/pingcap/tidb/config"
	"github.com/pingcap/tidb/kv"
	"github.com/pingcap/tidb/types"
	"github.com/pingcap/tidb/util/logutil"
	"github.com/pingcap/tidb/util/versioninfo"
)

// ScopeFlag is for system variable whether can be changed in global/session dynamically or not.
type ScopeFlag uint8

// TypeFlag is the SysVar type, which doesn't exactly match MySQL types.
type TypeFlag byte

const (
	// ScopeNone means the system variable can not be changed dynamically.
	ScopeNone ScopeFlag = 0
	// ScopeGlobal means the system variable can be changed globally.
	ScopeGlobal ScopeFlag = 1 << 0
	// ScopeSession means the system variable can only be changed in current session.
	ScopeSession ScopeFlag = 1 << 1

	// TypeStr is the default
	TypeStr TypeFlag = 0
	// TypeBool for boolean
	TypeBool TypeFlag = 1
	// TypeInt for integer
	TypeInt TypeFlag = 2
	// TypeEnum for Enum
	TypeEnum TypeFlag = 3
	// TypeFloat for Double
	TypeFloat TypeFlag = 4
	// TypeUnsigned for Unsigned integer
	TypeUnsigned TypeFlag = 5

	// BoolOff is the canonical string representation of a boolean false.
	BoolOff = "OFF"
	// BoolOn is the canonical string representation of a boolean true.
	BoolOn = "ON"
)

// SysVar is for system variable.
type SysVar struct {
	// Scope is for whether can be changed or not
	Scope ScopeFlag
	// Name is the variable name.
	Name string
	// Value is the variable value.
	Value string
	// Type is the MySQL type (optional)
	Type TypeFlag
	// MinValue will automatically be validated when specified (optional)
	MinValue int64
	// MaxValue will automatically be validated when specified (optional)
	MaxValue uint64
	// AutoConvertNegativeBool applies to boolean types (optional)
	AutoConvertNegativeBool bool
	// AutoConvertOutOfRange applies to int and unsigned types.
	AutoConvertOutOfRange bool
<<<<<<< HEAD

	// IsHintUpdatable indicate whether it's updatable via SET_VAR() hint (optional)
	IsHintUpdatable bool
=======
	// ReadOnly applies to all types
	ReadOnly bool
	// PossibleValues applies to ENUM type
	PossibleValues []string
	// AllowEmpty is a special TiDB behavior which means "read value from config" (do not use)
	AllowEmpty bool
	// AllowEmptyAll is a special behavior that only applies to TiDBCapturePlanBaseline (do not use)
	AllowEmptyAll bool
>>>>>>> c7651f02
}

var sysVars map[string]*SysVar
var sysVarsLock sync.RWMutex

// RegisterSysVar adds a sysvar to the SysVars list
func RegisterSysVar(sv *SysVar) {
	name := strings.ToLower(sv.Name)
	sysVarsLock.Lock()
	sysVars[name] = sv
	sysVarsLock.Unlock()
}

// GetSysVar returns sys var info for name as key.
func GetSysVar(name string) *SysVar {
	name = strings.ToLower(name)
	sysVarsLock.RLock()
	defer sysVarsLock.RUnlock()
	return sysVars[name]
}

// GetNativeValType attempts to convert the val to the approx MySQL non-string type
func GetNativeValType(name, val string) (types.Datum, byte) {
	switch sysVars[name].Type {
	case TypeBool:
		optVal := int64(0) // off
		if TiDBOptOn(val) {
			optVal = 1
		}
		return types.NewIntDatum(optVal), mysql.TypeLong

	}
	return types.NewStringDatum(val), mysql.TypeVarString
}

// SetSysVar sets a sysvar. This will not propagate to the cluster, so it should only be used for instance scoped AUTO variables such as system_time_zone.
func SetSysVar(name string, value string) {
	name = strings.ToLower(name)
	sysVarsLock.Lock()
	defer sysVarsLock.Unlock()
	sysVars[name].Value = value
}

// GetSysVars returns the sysVars list under a RWLock
func GetSysVars() map[string]*SysVar {
	sysVarsLock.RLock()
	defer sysVarsLock.RUnlock()
	return sysVars
}

// PluginVarNames is global plugin var names set.
var PluginVarNames []string

func init() {
	sysVars = make(map[string]*SysVar)
	for _, v := range defaultSysVars {
		RegisterSysVar(v)
	}
	initSynonymsSysVariables()
}

// BoolToIntStr converts bool to int string, for example "0" or "1".
func BoolToIntStr(b bool) string {
	if b {
		return "1"
	}
	return "0"
}

// BoolToOnOff returns the string representation of a bool, i.e. "ON/OFF"
func BoolToOnOff(b bool) string {
	if b {
		return BoolOn
	}
	return BoolOff
}

func int32ToBoolStr(i int32) string {
	if i == 1 {
		return BoolOn
	}
	return BoolOff
}

// BoolToInt32 converts bool to int32
func BoolToInt32(b bool) int32 {
	if b {
		return 1
	}
	return 0
}

// we only support MySQL now
var defaultSysVars = []*SysVar{
	{Scope: ScopeGlobal, Name: "gtid_mode", Value: BoolOff, Type: TypeBool},
	{Scope: ScopeGlobal, Name: FlushTime, Value: "0", Type: TypeUnsigned, MinValue: 0, MaxValue: secondsPerYear, AutoConvertOutOfRange: true},
	{Scope: ScopeNone, Name: "performance_schema_max_mutex_classes", Value: "200"},
	{Scope: ScopeGlobal | ScopeSession, Name: LowPriorityUpdates, Value: BoolOff, Type: TypeBool},
	{Scope: ScopeGlobal | ScopeSession, Name: SessionTrackGtids, Value: BoolOff, Type: TypeEnum, PossibleValues: []string{BoolOff, "OWN_GTID", "ALL_GTIDS"}},
	{Scope: ScopeGlobal | ScopeSession, Name: "ndbinfo_max_rows", Value: ""},
	{Scope: ScopeGlobal | ScopeSession, Name: "ndb_index_stat_option", Value: ""},
	{Scope: ScopeGlobal | ScopeSession, Name: OldPasswords, Value: "0", Type: TypeUnsigned, MinValue: 0, MaxValue: 2, AutoConvertOutOfRange: true},
	{Scope: ScopeNone, Name: "innodb_version", Value: "5.6.25"},
	{Scope: ScopeGlobal, Name: MaxConnections, Value: "151", Type: TypeUnsigned, MinValue: 1, MaxValue: 100000, AutoConvertOutOfRange: true},
	{Scope: ScopeGlobal | ScopeSession, Name: BigTables, Value: BoolOff, Type: TypeBool},
	{Scope: ScopeNone, Name: "skip_external_locking", Value: "1"},
	{Scope: ScopeNone, Name: "innodb_sync_array_size", Value: "1"},
	{Scope: ScopeSession, Name: "rand_seed2", Value: ""},
	{Scope: ScopeGlobal, Name: ValidatePasswordCheckUserName, Value: BoolOff, Type: TypeBool},
	{Scope: ScopeGlobal, Name: ValidatePasswordNumberCount, Value: "1", Type: TypeUnsigned, MinValue: 0, MaxValue: math.MaxUint64, AutoConvertOutOfRange: true},
	{Scope: ScopeSession, Name: "gtid_next", Value: ""},
	{Scope: ScopeGlobal | ScopeSession, Name: SQLSelectLimit, Value: "18446744073709551615", Type: TypeUnsigned, MinValue: 0, MaxValue: math.MaxUint64, AutoConvertOutOfRange: true},
	{Scope: ScopeGlobal, Name: "ndb_show_foreign_key_mock_tables", Value: ""},
	{Scope: ScopeNone, Name: "multi_range_count", Value: "256"},
	{Scope: ScopeGlobal | ScopeSession, Name: DefaultWeekFormat, Value: "0", Type: TypeUnsigned, MinValue: 0, MaxValue: 7, AutoConvertOutOfRange: true},
	{Scope: ScopeGlobal | ScopeSession, Name: "binlog_error_action", Value: "IGNORE_ERROR"},
	{Scope: ScopeGlobal | ScopeSession, Name: "default_storage_engine", Value: "InnoDB"},
	{Scope: ScopeNone, Name: "ft_query_expansion_limit", Value: "20"},
	{Scope: ScopeGlobal, Name: MaxConnectErrors, Value: "100", Type: TypeUnsigned, MinValue: 1, MaxValue: math.MaxUint64, AutoConvertOutOfRange: true},
	{Scope: ScopeGlobal, Name: SyncBinlog, Value: "0", Type: TypeUnsigned, MinValue: 0, MaxValue: 4294967295, AutoConvertOutOfRange: true},
	{Scope: ScopeNone, Name: "max_digest_length", Value: "1024"},
	{Scope: ScopeNone, Name: "innodb_force_load_corrupted", Value: "0"},
	{Scope: ScopeNone, Name: "performance_schema_max_table_handles", Value: "4000"},
	{Scope: ScopeGlobal, Name: InnodbFastShutdown, Value: "1", Type: TypeUnsigned, MinValue: 0, MaxValue: 2, AutoConvertOutOfRange: true},
	{Scope: ScopeNone, Name: "ft_max_word_len", Value: "84"},
	{Scope: ScopeGlobal, Name: "log_backward_compatible_user_definitions", Value: ""},
	{Scope: ScopeNone, Name: "lc_messages_dir", Value: "/usr/local/mysql-5.6.25-osx10.8-x86_64/share/"},
	{Scope: ScopeGlobal, Name: "ft_boolean_syntax", Value: "+ -><()~*:\"\"&|"},
	{Scope: ScopeGlobal, Name: TableDefinitionCache, Value: "-1", Type: TypeUnsigned, MinValue: 400, MaxValue: 524288, AutoConvertOutOfRange: true},
	{Scope: ScopeNone, Name: SkipNameResolve, Value: BoolOff, Type: TypeBool},
	{Scope: ScopeNone, Name: "performance_schema_max_file_handles", Value: "32768"},
	{Scope: ScopeSession, Name: "transaction_allow_batching", Value: ""},
	{Scope: ScopeGlobal | ScopeSession, Name: SQLModeVar, Value: mysql.DefaultSQLMode, IsHintUpdatable: true},
	{Scope: ScopeNone, Name: "performance_schema_max_statement_classes", Value: "168"},
	{Scope: ScopeGlobal, Name: "server_id", Value: "0"},
	{Scope: ScopeGlobal, Name: "innodb_flushing_avg_loops", Value: "30"},
	{Scope: ScopeGlobal | ScopeSession, Name: TmpTableSize, Value: "16777216", Type: TypeUnsigned, MinValue: 1024, MaxValue: math.MaxUint64, AutoConvertOutOfRange: true, IsHintUpdatable: true},
	{Scope: ScopeGlobal, Name: "innodb_max_purge_lag", Value: "0"},
	{Scope: ScopeGlobal | ScopeSession, Name: "preload_buffer_size", Value: "32768"},
	{Scope: ScopeGlobal, Name: CheckProxyUsers, Value: BoolOff, Type: TypeBool},
	{Scope: ScopeNone, Name: "have_query_cache", Value: "YES"},
	{Scope: ScopeGlobal, Name: "innodb_flush_log_at_timeout", Value: "1"},
	{Scope: ScopeGlobal, Name: "innodb_max_undo_log_size", Value: ""},
	{Scope: ScopeGlobal | ScopeSession, Name: "range_alloc_block_size", Value: "4096", IsHintUpdatable: true},
	{Scope: ScopeGlobal, Name: ConnectTimeout, Value: "10", Type: TypeUnsigned, MinValue: 2, MaxValue: secondsPerYear, AutoConvertOutOfRange: true},
	{Scope: ScopeGlobal | ScopeSession, Name: MaxExecutionTime, Value: "0", Type: TypeUnsigned, MinValue: 0, MaxValue: math.MaxUint64, AutoConvertOutOfRange: true, IsHintUpdatable: true},
	{Scope: ScopeGlobal | ScopeSession, Name: CollationServer, Value: mysql.DefaultCollationName},
	{Scope: ScopeNone, Name: "have_rtree_keys", Value: "YES"},
	{Scope: ScopeGlobal, Name: "innodb_old_blocks_pct", Value: "37"},
	{Scope: ScopeGlobal, Name: "innodb_file_format", Value: "Antelope"},
	{Scope: ScopeGlobal, Name: "innodb_compression_failure_threshold_pct", Value: "5"},
	{Scope: ScopeNone, Name: "performance_schema_events_waits_history_long_size", Value: "10000"},
	{Scope: ScopeGlobal, Name: "innodb_checksum_algorithm", Value: "innodb"},
	{Scope: ScopeNone, Name: "innodb_ft_sort_pll_degree", Value: "2"},
	{Scope: ScopeNone, Name: "thread_stack", Value: "262144"},
	{Scope: ScopeGlobal, Name: "relay_log_info_repository", Value: "FILE"},
	{Scope: ScopeGlobal | ScopeSession, Name: SQLLogBin, Value: BoolOn, Type: TypeBool},
	{Scope: ScopeGlobal, Name: SuperReadOnly, Value: "0", Type: TypeBool},
	{Scope: ScopeGlobal | ScopeSession, Name: "max_delayed_threads", Value: "20"},
	{Scope: ScopeNone, Name: "protocol_version", Value: "10"},
	{Scope: ScopeGlobal | ScopeSession, Name: "new", Value: BoolOff},
	{Scope: ScopeGlobal | ScopeSession, Name: "myisam_sort_buffer_size", Value: "8388608"},
	{Scope: ScopeGlobal | ScopeSession, Name: "optimizer_trace_offset", Value: "-1"},
	{Scope: ScopeGlobal, Name: InnodbBufferPoolDumpAtShutdown, Value: "0"},
	{Scope: ScopeGlobal | ScopeSession, Name: SQLNotes, Value: "1"},
	{Scope: ScopeGlobal, Name: InnodbCmpPerIndexEnabled, Value: BoolOff, Type: TypeBool, AutoConvertNegativeBool: true},
	{Scope: ScopeGlobal, Name: "innodb_ft_server_stopword_table", Value: ""},
	{Scope: ScopeNone, Name: "performance_schema_max_file_instances", Value: "7693"},
	{Scope: ScopeNone, Name: "log_output", Value: "FILE"},
	{Scope: ScopeGlobal, Name: "binlog_group_commit_sync_delay", Value: ""},
	{Scope: ScopeGlobal, Name: "binlog_group_commit_sync_no_delay_count", Value: ""},
	{Scope: ScopeNone, Name: "have_crypt", Value: "YES"},
	{Scope: ScopeGlobal, Name: "innodb_log_write_ahead_size", Value: ""},
	{Scope: ScopeNone, Name: "innodb_log_group_home_dir", Value: "./"},
	{Scope: ScopeNone, Name: "performance_schema_events_statements_history_size", Value: "10"},
	{Scope: ScopeGlobal, Name: GeneralLog, Value: BoolOff, Type: TypeBool},
	{Scope: ScopeGlobal, Name: "validate_password_dictionary_file", Value: ""},
	{Scope: ScopeGlobal, Name: BinlogOrderCommits, Value: BoolOn, Type: TypeBool},
	{Scope: ScopeGlobal, Name: "key_cache_division_limit", Value: "100"},
	{Scope: ScopeGlobal | ScopeSession, Name: "max_insert_delayed_threads", Value: "20"},
	{Scope: ScopeNone, Name: "performance_schema_session_connect_attrs_size", Value: "512"},
	{Scope: ScopeGlobal | ScopeSession, Name: "time_zone", Value: "SYSTEM", IsHintUpdatable: true},
	{Scope: ScopeGlobal, Name: "innodb_max_dirty_pages_pct", Value: "75"},
	{Scope: ScopeGlobal, Name: InnodbFilePerTable, Value: BoolOn, Type: TypeBool, AutoConvertNegativeBool: true},
	{Scope: ScopeGlobal, Name: InnodbLogCompressedPages, Value: "1"},
	{Scope: ScopeNone, Name: "skip_networking", Value: "0"},
	{Scope: ScopeGlobal, Name: "innodb_monitor_reset", Value: ""},
	{Scope: ScopeNone, Name: "have_ssl", Value: "DISABLED"},
	{Scope: ScopeNone, Name: "have_openssl", Value: "DISABLED"},
	{Scope: ScopeNone, Name: "ssl_ca", Value: ""},
	{Scope: ScopeNone, Name: "ssl_cert", Value: ""},
	{Scope: ScopeNone, Name: "ssl_key", Value: ""},
	{Scope: ScopeNone, Name: "ssl_cipher", Value: ""},
	{Scope: ScopeNone, Name: "tls_version", Value: "TLSv1,TLSv1.1,TLSv1.2"},
	{Scope: ScopeNone, Name: "system_time_zone", Value: "CST"},
	{Scope: ScopeGlobal, Name: InnodbPrintAllDeadlocks, Value: BoolOff, Type: TypeBool, AutoConvertNegativeBool: true},
	{Scope: ScopeNone, Name: "innodb_autoinc_lock_mode", Value: "1"},
	{Scope: ScopeGlobal, Name: "key_buffer_size", Value: "8388608"},
	{Scope: ScopeGlobal | ScopeSession, Name: ForeignKeyChecks, Value: BoolOff, Type: TypeBool},
	{Scope: ScopeGlobal, Name: "host_cache_size", Value: "279"},
	{Scope: ScopeGlobal, Name: DelayKeyWrite, Value: BoolOn, Type: TypeEnum, PossibleValues: []string{BoolOff, BoolOn, "ALL"}},
	{Scope: ScopeNone, Name: "metadata_locks_cache_size", Value: "1024"},
	{Scope: ScopeNone, Name: "innodb_force_recovery", Value: "0"},
	{Scope: ScopeGlobal, Name: "innodb_file_format_max", Value: "Antelope"},
	{Scope: ScopeGlobal | ScopeSession, Name: "debug", Value: ""},
	{Scope: ScopeGlobal, Name: "log_warnings", Value: "1"},
	{Scope: ScopeGlobal, Name: OfflineMode, Value: "0", Type: TypeBool},
	{Scope: ScopeGlobal | ScopeSession, Name: InnodbStrictMode, Value: "1", Type: TypeBool, AutoConvertNegativeBool: true},
	{Scope: ScopeGlobal, Name: "innodb_rollback_segments", Value: "128"},
	{Scope: ScopeGlobal | ScopeSession, Name: "join_buffer_size", Value: "262144", IsHintUpdatable: true},
	{Scope: ScopeNone, Name: "innodb_mirrored_log_groups", Value: "1"},
	{Scope: ScopeGlobal, Name: "max_binlog_size", Value: "1073741824"},
	{Scope: ScopeGlobal, Name: "concurrent_insert", Value: "AUTO"},
	{Scope: ScopeGlobal, Name: InnodbAdaptiveHashIndex, Value: BoolOn, Type: TypeBool, AutoConvertNegativeBool: true},
	{Scope: ScopeGlobal, Name: InnodbFtEnableStopword, Value: BoolOn, Type: TypeBool, AutoConvertNegativeBool: true},
	{Scope: ScopeGlobal, Name: "general_log_file", Value: "/usr/local/mysql/data/localhost.log"},
	{Scope: ScopeGlobal | ScopeSession, Name: InnodbSupportXA, Value: "1"},
	{Scope: ScopeGlobal, Name: "innodb_compression_level", Value: "6"},
	{Scope: ScopeNone, Name: "innodb_file_format_check", Value: "1"},
	{Scope: ScopeNone, Name: "myisam_mmap_size", Value: "18446744073709551615"},
	{Scope: ScopeNone, Name: "innodb_buffer_pool_instances", Value: "8"},
	{Scope: ScopeGlobal | ScopeSession, Name: BlockEncryptionMode, Value: "aes-128-ecb"},
	{Scope: ScopeGlobal | ScopeSession, Name: "max_length_for_sort_data", Value: "1024", IsHintUpdatable: true},
	{Scope: ScopeNone, Name: "character_set_system", Value: "utf8"},
	{Scope: ScopeGlobal | ScopeSession, Name: InteractiveTimeout, Value: "28800", Type: TypeUnsigned, MinValue: 1, MaxValue: secondsPerYear, AutoConvertOutOfRange: true},
	{Scope: ScopeGlobal, Name: InnodbOptimizeFullTextOnly, Value: "0"},
	{Scope: ScopeNone, Name: "character_sets_dir", Value: "/usr/local/mysql-5.6.25-osx10.8-x86_64/share/charsets/"},
	{Scope: ScopeGlobal | ScopeSession, Name: QueryCacheType, Value: BoolOff, Type: TypeEnum, PossibleValues: []string{BoolOff, BoolOn, "DEMAND"}},
	{Scope: ScopeNone, Name: "innodb_rollback_on_timeout", Value: "0"},
	{Scope: ScopeGlobal | ScopeSession, Name: "query_alloc_block_size", Value: "8192"},
	{Scope: ScopeGlobal | ScopeSession, Name: InitConnect, Value: ""},
	{Scope: ScopeNone, Name: "have_compress", Value: "YES"},
	{Scope: ScopeNone, Name: "thread_concurrency", Value: "10"},
	{Scope: ScopeGlobal | ScopeSession, Name: "query_prealloc_size", Value: "8192"},
	{Scope: ScopeNone, Name: "relay_log_space_limit", Value: "0"},
	{Scope: ScopeGlobal | ScopeSession, Name: MaxUserConnections, Value: "0", Type: TypeUnsigned, MinValue: 0, MaxValue: 4294967295, AutoConvertOutOfRange: true},
	{Scope: ScopeNone, Name: "performance_schema_max_thread_classes", Value: "50"},
	{Scope: ScopeGlobal, Name: "innodb_api_trx_level", Value: "0"},
	{Scope: ScopeNone, Name: "disconnect_on_expired_password", Value: "1"},
	{Scope: ScopeNone, Name: "performance_schema_max_file_classes", Value: "50"},
	{Scope: ScopeGlobal, Name: "expire_logs_days", Value: "0"},
	{Scope: ScopeGlobal | ScopeSession, Name: BinlogRowQueryLogEvents, Value: BoolOff, Type: TypeBool},
	{Scope: ScopeGlobal, Name: "default_password_lifetime", Value: ""},
	{Scope: ScopeNone, Name: "pid_file", Value: "/usr/local/mysql/data/localhost.pid"},
	{Scope: ScopeNone, Name: "innodb_undo_tablespaces", Value: "0"},
	{Scope: ScopeGlobal, Name: InnodbStatusOutputLocks, Value: BoolOff, Type: TypeBool, AutoConvertNegativeBool: true},
	{Scope: ScopeNone, Name: "performance_schema_accounts_size", Value: "100"},
	{Scope: ScopeGlobal | ScopeSession, Name: "max_error_count", Value: "64", IsHintUpdatable: true},
	{Scope: ScopeGlobal, Name: "max_write_lock_count", Value: "18446744073709551615"},
	{Scope: ScopeNone, Name: "performance_schema_max_socket_instances", Value: "322"},
	{Scope: ScopeNone, Name: "performance_schema_max_table_instances", Value: "12500"},
	{Scope: ScopeGlobal, Name: "innodb_stats_persistent_sample_pages", Value: "20"},
	{Scope: ScopeGlobal, Name: "show_compatibility_56", Value: ""},
	{Scope: ScopeNone, Name: "innodb_open_files", Value: "2000"},
	{Scope: ScopeGlobal, Name: "innodb_spin_wait_delay", Value: "6"},
	{Scope: ScopeGlobal, Name: "thread_cache_size", Value: "9"},
	{Scope: ScopeGlobal, Name: LogSlowAdminStatements, Value: BoolOff, Type: TypeBool},
	{Scope: ScopeNone, Name: "innodb_checksums", Type: TypeBool, Value: BoolOn},
	{Scope: ScopeNone, Name: "hostname", Value: ServerHostname},
	{Scope: ScopeGlobal | ScopeSession, Name: "auto_increment_offset", Value: "1"},
	{Scope: ScopeNone, Name: "ft_stopword_file", Value: "(built-in)"},
	{Scope: ScopeGlobal, Name: "innodb_max_dirty_pages_pct_lwm", Value: "0"},
	{Scope: ScopeGlobal, Name: LogQueriesNotUsingIndexes, Value: BoolOff, Type: TypeBool},
	{Scope: ScopeSession, Name: "timestamp", Value: ""},
<<<<<<< HEAD
	{Scope: ScopeGlobal | ScopeSession, Name: QueryCacheWlockInvalidate, Value: "0", Type: TypeBool},
	{Scope: ScopeGlobal | ScopeSession, Name: "sql_buffer_result", Value: "OFF", IsHintUpdatable: true},
=======
	{Scope: ScopeGlobal | ScopeSession, Name: QueryCacheWlockInvalidate, Value: BoolOff, Type: TypeBool},
	{Scope: ScopeGlobal | ScopeSession, Name: "sql_buffer_result", Value: BoolOff},
>>>>>>> c7651f02
	{Scope: ScopeGlobal | ScopeSession, Name: "character_set_filesystem", Value: "binary"},
	{Scope: ScopeGlobal | ScopeSession, Name: "collation_database", Value: mysql.DefaultCollationName},
	{Scope: ScopeGlobal | ScopeSession, Name: AutoIncrementIncrement, Value: strconv.FormatInt(DefAutoIncrementIncrement, 10), Type: TypeUnsigned, MinValue: 1, MaxValue: math.MaxUint16, AutoConvertOutOfRange: true},
	{Scope: ScopeGlobal | ScopeSession, Name: AutoIncrementOffset, Value: strconv.FormatInt(DefAutoIncrementOffset, 10), Type: TypeUnsigned, MinValue: 1, MaxValue: math.MaxUint16, AutoConvertOutOfRange: true},
	{Scope: ScopeGlobal | ScopeSession, Name: "max_heap_table_size", Value: "16777216", IsHintUpdatable: true},
	{Scope: ScopeGlobal | ScopeSession, Name: "div_precision_increment", Value: "4", IsHintUpdatable: true},
	{Scope: ScopeGlobal, Name: "innodb_lru_scan_depth", Value: "1024"},
	{Scope: ScopeGlobal, Name: "innodb_purge_rseg_truncate_frequency", Value: ""},
<<<<<<< HEAD
	{Scope: ScopeGlobal | ScopeSession, Name: SQLAutoIsNull, Value: "0", Type: TypeBool, IsHintUpdatable: true},
=======
	{Scope: ScopeGlobal | ScopeSession, Name: SQLAutoIsNull, Value: BoolOff, Type: TypeBool},
>>>>>>> c7651f02
	{Scope: ScopeNone, Name: "innodb_api_enable_binlog", Value: "0"},
	{Scope: ScopeGlobal | ScopeSession, Name: "innodb_ft_user_stopword_table", Value: ""},
	{Scope: ScopeNone, Name: "server_id_bits", Value: "32"},
	{Scope: ScopeGlobal, Name: "innodb_log_checksum_algorithm", Value: ""},
	{Scope: ScopeNone, Name: "innodb_buffer_pool_load_at_startup", Value: "1"},
	{Scope: ScopeGlobal | ScopeSession, Name: "sort_buffer_size", Value: "262144", IsHintUpdatable: true},
	{Scope: ScopeGlobal, Name: "innodb_flush_neighbors", Value: "1"},
	{Scope: ScopeNone, Name: "innodb_use_sys_malloc", Value: "1"},
	{Scope: ScopeSession, Name: PluginLoad, Value: ""},
	{Scope: ScopeSession, Name: PluginDir, Value: "/data/deploy/plugin"},
	{Scope: ScopeNone, Name: "performance_schema_max_socket_classes", Value: "10"},
	{Scope: ScopeNone, Name: "performance_schema_max_stage_classes", Value: "150"},
	{Scope: ScopeGlobal, Name: "innodb_purge_batch_size", Value: "300"},
	{Scope: ScopeNone, Name: "have_profiling", Value: "NO"},
	{Scope: ScopeGlobal | ScopeSession, Name: "character_set_client", Value: mysql.DefaultCharset},
	{Scope: ScopeGlobal, Name: InnodbBufferPoolDumpNow, Value: BoolOff, Type: TypeBool, AutoConvertNegativeBool: true},
	{Scope: ScopeGlobal, Name: RelayLogPurge, Value: BoolOn, Type: TypeBool},
	{Scope: ScopeGlobal, Name: "ndb_distribution", Value: ""},
	{Scope: ScopeGlobal, Name: "myisam_data_pointer_size", Value: "6"},
	{Scope: ScopeGlobal, Name: "ndb_optimization_delay", Value: ""},
	{Scope: ScopeGlobal, Name: "innodb_ft_num_word_optimize", Value: "2000"},
<<<<<<< HEAD
	{Scope: ScopeGlobal | ScopeSession, Name: "max_join_size", Value: "18446744073709551615", IsHintUpdatable: true},
	{Scope: ScopeNone, Name: CoreFile, Value: "0", Type: TypeBool},
	{Scope: ScopeGlobal | ScopeSession, Name: "max_seeks_for_key", Value: "18446744073709551615", IsHintUpdatable: true},
=======
	{Scope: ScopeGlobal | ScopeSession, Name: "max_join_size", Value: "18446744073709551615"},
	{Scope: ScopeNone, Name: CoreFile, Value: BoolOff, Type: TypeBool},
	{Scope: ScopeGlobal | ScopeSession, Name: "max_seeks_for_key", Value: "18446744073709551615"},
>>>>>>> c7651f02
	{Scope: ScopeNone, Name: "innodb_log_buffer_size", Value: "8388608"},
	{Scope: ScopeGlobal, Name: "delayed_insert_timeout", Value: "300"},
	{Scope: ScopeGlobal, Name: "max_relay_log_size", Value: "0"},
	{Scope: ScopeGlobal | ScopeSession, Name: MaxSortLength, Value: "1024", Type: TypeUnsigned, MinValue: 4, MaxValue: 8388608, AutoConvertOutOfRange: true, IsHintUpdatable: true},
	{Scope: ScopeNone, Name: "metadata_locks_hash_instances", Value: "8"},
	{Scope: ScopeGlobal, Name: "ndb_eventbuffer_free_percent", Value: ""},
	{Scope: ScopeNone, Name: "large_files_support", Value: "1"},
	{Scope: ScopeGlobal, Name: "binlog_max_flush_queue_time", Value: "0"},
	{Scope: ScopeGlobal, Name: "innodb_fill_factor", Value: ""},
	{Scope: ScopeGlobal, Name: "log_syslog_facility", Value: ""},
	{Scope: ScopeNone, Name: "innodb_ft_min_token_size", Value: "3"},
	{Scope: ScopeGlobal | ScopeSession, Name: "transaction_write_set_extraction", Value: ""},
	{Scope: ScopeGlobal | ScopeSession, Name: "ndb_blob_write_batch_bytes", Value: ""},
	{Scope: ScopeGlobal, Name: "automatic_sp_privileges", Value: "1"},
	{Scope: ScopeGlobal, Name: "innodb_flush_sync", Value: ""},
	{Scope: ScopeNone, Name: "performance_schema_events_statements_history_long_size", Value: "10000"},
	{Scope: ScopeGlobal, Name: "innodb_monitor_disable", Value: ""},
	{Scope: ScopeNone, Name: "innodb_doublewrite", Value: "1"},
	{Scope: ScopeNone, Name: "log_bin_use_v1_row_events", Value: "0"},
	{Scope: ScopeSession, Name: "innodb_optimize_point_storage", Value: ""},
	{Scope: ScopeNone, Name: "innodb_api_disable_rowlock", Value: "0"},
	{Scope: ScopeGlobal, Name: "innodb_adaptive_flushing_lwm", Value: "10"},
	{Scope: ScopeNone, Name: "innodb_log_files_in_group", Value: "2"},
	{Scope: ScopeGlobal, Name: InnodbBufferPoolLoadNow, Value: BoolOff, Type: TypeBool, AutoConvertNegativeBool: true},
	{Scope: ScopeNone, Name: "performance_schema_max_rwlock_classes", Value: "40"},
	{Scope: ScopeNone, Name: "binlog_gtid_simple_recovery", Value: "1"},
	{Scope: ScopeNone, Name: Port, Value: "4000"},
	{Scope: ScopeNone, Name: "performance_schema_digests_size", Value: "10000"},
	{Scope: ScopeGlobal | ScopeSession, Name: Profiling, Value: BoolOff, Type: TypeBool},
	{Scope: ScopeNone, Name: "lower_case_table_names", Value: "2"},
	{Scope: ScopeSession, Name: "rand_seed1", Value: ""},
	{Scope: ScopeGlobal, Name: "sha256_password_proxy_users", Value: ""},
	{Scope: ScopeGlobal | ScopeSession, Name: SQLQuoteShowCreate, Value: BoolOn, Type: TypeBool},
	{Scope: ScopeGlobal | ScopeSession, Name: "binlogging_impossible_mode", Value: "IGNORE_ERROR"},
	{Scope: ScopeGlobal | ScopeSession, Name: QueryCacheSize, Value: "1048576"},
	{Scope: ScopeGlobal, Name: "innodb_stats_transient_sample_pages", Value: "8"},
	{Scope: ScopeGlobal, Name: InnodbStatsOnMetadata, Value: "0"},
	{Scope: ScopeNone, Name: "server_uuid", Value: "00000000-0000-0000-0000-000000000000"},
	{Scope: ScopeNone, Name: "open_files_limit", Value: "5000"},
	{Scope: ScopeGlobal | ScopeSession, Name: "ndb_force_send", Value: ""},
	{Scope: ScopeNone, Name: "skip_show_database", Value: "0"},
	{Scope: ScopeGlobal, Name: "log_timestamps", Value: ""},
	{Scope: ScopeNone, Name: "version_compile_machine", Value: "x86_64"},
	{Scope: ScopeGlobal, Name: "event_scheduler", Value: BoolOff},
	{Scope: ScopeGlobal | ScopeSession, Name: "ndb_deferred_constraints", Value: ""},
	{Scope: ScopeGlobal, Name: "log_syslog_include_pid", Value: ""},
	{Scope: ScopeSession, Name: "last_insert_id", Value: ""},
	{Scope: ScopeNone, Name: "innodb_ft_cache_size", Value: "8000000"},
	{Scope: ScopeNone, Name: LogBin, Value: "0"},
	{Scope: ScopeGlobal, Name: InnodbDisableSortFileCache, Value: "0"},
	{Scope: ScopeGlobal, Name: "log_error_verbosity", Value: ""},
	{Scope: ScopeNone, Name: "performance_schema_hosts_size", Value: "100"},
	{Scope: ScopeGlobal, Name: "innodb_replication_delay", Value: "0"},
	{Scope: ScopeGlobal, Name: SlowQueryLog, Value: "0"},
	{Scope: ScopeSession, Name: "debug_sync", Value: ""},
	{Scope: ScopeGlobal, Name: InnodbStatsAutoRecalc, Value: "1"},
	{Scope: ScopeGlobal | ScopeSession, Name: "lc_messages", Value: "en_US"},
<<<<<<< HEAD
	{Scope: ScopeGlobal | ScopeSession, Name: "bulk_insert_buffer_size", Value: "8388608", IsHintUpdatable: true},
	{Scope: ScopeGlobal | ScopeSession, Name: BinlogDirectNonTransactionalUpdates, Value: "0", Type: TypeBool},
	{Scope: ScopeGlobal, Name: "innodb_change_buffering", Value: "all"},
	{Scope: ScopeGlobal | ScopeSession, Name: SQLBigSelects, Value: "1", Type: TypeBool, IsHintUpdatable: true},
=======
	{Scope: ScopeGlobal | ScopeSession, Name: "bulk_insert_buffer_size", Value: "8388608"},
	{Scope: ScopeGlobal | ScopeSession, Name: BinlogDirectNonTransactionalUpdates, Value: BoolOff, Type: TypeBool},
	{Scope: ScopeGlobal, Name: "innodb_change_buffering", Value: "all"},
	{Scope: ScopeGlobal | ScopeSession, Name: SQLBigSelects, Value: BoolOn, Type: TypeBool},
>>>>>>> c7651f02
	{Scope: ScopeGlobal | ScopeSession, Name: CharacterSetResults, Value: mysql.DefaultCharset},
	{Scope: ScopeGlobal, Name: "innodb_max_purge_lag_delay", Value: "0"},
	{Scope: ScopeGlobal | ScopeSession, Name: "session_track_schema", Value: ""},
	{Scope: ScopeGlobal, Name: "innodb_io_capacity_max", Value: "2000"},
	{Scope: ScopeGlobal, Name: "innodb_autoextend_increment", Value: "64"},
	{Scope: ScopeGlobal | ScopeSession, Name: "binlog_format", Value: "STATEMENT"},
	{Scope: ScopeGlobal | ScopeSession, Name: "optimizer_trace", Value: "enabled=off,one_line=off"},
	{Scope: ScopeGlobal | ScopeSession, Name: "read_rnd_buffer_size", Value: "262144", IsHintUpdatable: true},
	{Scope: ScopeNone, Name: "version_comment", Value: "TiDB Server (Apache License 2.0) " + versioninfo.TiDBEdition + " Edition, MySQL 5.7 compatible"},
	{Scope: ScopeGlobal | ScopeSession, Name: NetWriteTimeout, Value: "60"},
	{Scope: ScopeGlobal, Name: InnodbBufferPoolLoadAbort, Value: BoolOff, Type: TypeBool, AutoConvertNegativeBool: true},
	{Scope: ScopeGlobal | ScopeSession, Name: TxnIsolation, Value: "REPEATABLE-READ"},
	{Scope: ScopeGlobal | ScopeSession, Name: TransactionIsolation, Value: "REPEATABLE-READ"},
	{Scope: ScopeGlobal | ScopeSession, Name: "collation_connection", Value: mysql.DefaultCollationName},
	{Scope: ScopeGlobal | ScopeSession, Name: "transaction_prealloc_size", Value: "4096"},
	{Scope: ScopeNone, Name: "performance_schema_setup_objects_size", Value: "100"},
	{Scope: ScopeGlobal, Name: "sync_relay_log", Value: "10000"},
	{Scope: ScopeGlobal, Name: "innodb_ft_result_cache_limit", Value: "2000000000"},
	{Scope: ScopeNone, Name: "innodb_sort_buffer_size", Value: "1048576"},
	{Scope: ScopeGlobal, Name: "innodb_ft_enable_diag_print", Type: TypeBool, Value: BoolOff},
	{Scope: ScopeNone, Name: "thread_handling", Value: "one-thread-per-connection"},
	{Scope: ScopeGlobal, Name: "stored_program_cache", Value: "256"},
	{Scope: ScopeNone, Name: "performance_schema_max_mutex_instances", Value: "15906"},
	{Scope: ScopeGlobal, Name: "innodb_adaptive_max_sleep_delay", Value: "150000"},
	{Scope: ScopeNone, Name: "large_pages", Value: BoolOff},
	{Scope: ScopeGlobal | ScopeSession, Name: "session_track_system_variables", Value: ""},
	{Scope: ScopeGlobal, Name: "innodb_change_buffer_max_size", Value: "25"},
	{Scope: ScopeGlobal, Name: LogBinTrustFunctionCreators, Value: BoolOff, Type: TypeBool},
	{Scope: ScopeNone, Name: "innodb_write_io_threads", Value: "4"},
	{Scope: ScopeGlobal, Name: "mysql_native_password_proxy_users", Value: ""},
	{Scope: ScopeGlobal, Name: serverReadOnly, Value: BoolOff, Type: TypeBool},
	{Scope: ScopeNone, Name: "large_page_size", Value: "0"},
	{Scope: ScopeNone, Name: "table_open_cache_instances", Value: "1"},
	{Scope: ScopeGlobal, Name: InnodbStatsPersistent, Value: BoolOn, Type: TypeBool, AutoConvertNegativeBool: true},
	{Scope: ScopeGlobal | ScopeSession, Name: "session_track_state_change", Value: ""},
	{Scope: ScopeNone, Name: OptimizerSwitch, Value: "index_merge=on,index_merge_union=on,index_merge_sort_union=on,index_merge_intersection=on,engine_condition_pushdown=on,index_condition_pushdown=on,mrr=on,mrr_cost_based=on,block_nested_loop=on,batched_key_access=off,materialization=on,semijoin=on,loosescan=on,firstmatch=on,subquery_materialization_cost_based=on,use_index_extensions=on", IsHintUpdatable: true},
	{Scope: ScopeGlobal, Name: "delayed_queue_size", Value: "1000"},
	{Scope: ScopeNone, Name: "innodb_read_only", Value: "0"},
	{Scope: ScopeNone, Name: "datetime_format", Value: "%Y-%m-%d %H:%i:%s"},
	{Scope: ScopeGlobal, Name: "log_syslog", Value: ""},
	{Scope: ScopeNone, Name: "version", Value: mysql.ServerVersion},
	{Scope: ScopeGlobal | ScopeSession, Name: "transaction_alloc_block_size", Value: "8192"},
	{Scope: ScopeGlobal, Name: "innodb_large_prefix", Type: TypeBool, Value: BoolOff},
	{Scope: ScopeNone, Name: "performance_schema_max_cond_classes", Value: "80"},
	{Scope: ScopeGlobal, Name: "innodb_io_capacity", Value: "200"},
	{Scope: ScopeGlobal, Name: "max_binlog_cache_size", Value: "18446744073709547520"},
	{Scope: ScopeGlobal | ScopeSession, Name: "ndb_index_stat_enable", Value: ""},
	{Scope: ScopeGlobal, Name: "executed_gtids_compression_period", Value: ""},
	{Scope: ScopeNone, Name: "time_format", Value: "%H:%i:%s"},
	{Scope: ScopeGlobal | ScopeSession, Name: OldAlterTable, Value: BoolOff, Type: TypeBool},
	{Scope: ScopeGlobal | ScopeSession, Name: "long_query_time", Value: "10.000000"},
	{Scope: ScopeNone, Name: "innodb_use_native_aio", Value: "0"},
	{Scope: ScopeGlobal, Name: "log_throttle_queries_not_using_indexes", Value: "0"},
	{Scope: ScopeNone, Name: "locked_in_memory", Value: "0"},
	{Scope: ScopeNone, Name: "innodb_api_enable_mdl", Value: "0"},
	{Scope: ScopeGlobal, Name: "binlog_cache_size", Value: "32768"},
	{Scope: ScopeGlobal, Name: "innodb_compression_pad_pct_max", Value: "50"},
	{Scope: ScopeGlobal, Name: InnodbCommitConcurrency, Value: "0", Type: TypeUnsigned, MinValue: 0, MaxValue: 1000, AutoConvertOutOfRange: true},
	{Scope: ScopeNone, Name: "ft_min_word_len", Value: "4"},
	{Scope: ScopeGlobal, Name: EnforceGtidConsistency, Value: BoolOff, Type: TypeEnum, PossibleValues: []string{BoolOff, BoolOn, "WARN"}},
	{Scope: ScopeGlobal, Name: SecureAuth, Value: BoolOn, Type: TypeBool},
	{Scope: ScopeNone, Name: "max_tmp_tables", Value: "32"},
<<<<<<< HEAD
	{Scope: ScopeGlobal, Name: InnodbRandomReadAhead, Value: "0", Type: TypeBool, AutoConvertNegativeBool: true},
	{Scope: ScopeGlobal | ScopeSession, Name: UniqueChecks, Value: "1", Type: TypeBool, IsHintUpdatable: true},
=======
	{Scope: ScopeGlobal, Name: InnodbRandomReadAhead, Value: BoolOff, Type: TypeBool, AutoConvertNegativeBool: true},
	{Scope: ScopeGlobal | ScopeSession, Name: UniqueChecks, Value: BoolOn, Type: TypeBool},
>>>>>>> c7651f02
	{Scope: ScopeGlobal, Name: "internal_tmp_disk_storage_engine", Value: ""},
	{Scope: ScopeGlobal | ScopeSession, Name: "myisam_repair_threads", Value: "1"},
	{Scope: ScopeGlobal, Name: "ndb_eventbuffer_max_alloc", Value: ""},
	{Scope: ScopeGlobal, Name: "innodb_read_ahead_threshold", Value: "56"},
	{Scope: ScopeGlobal, Name: "key_cache_block_size", Value: "1024"},
	{Scope: ScopeNone, Name: "ndb_recv_thread_cpu_mask", Value: ""},
	{Scope: ScopeGlobal, Name: "gtid_purged", Value: ""},
	{Scope: ScopeGlobal, Name: "max_binlog_stmt_cache_size", Value: "18446744073709547520"},
	{Scope: ScopeGlobal | ScopeSession, Name: "lock_wait_timeout", Value: "31536000"},
	{Scope: ScopeGlobal | ScopeSession, Name: "read_buffer_size", Value: "131072", IsHintUpdatable: true},
	{Scope: ScopeNone, Name: "innodb_read_io_threads", Value: "4"},
	{Scope: ScopeGlobal | ScopeSession, Name: MaxSpRecursionDepth, Value: "0", Type: TypeUnsigned, MinValue: 0, MaxValue: 255, AutoConvertOutOfRange: true},
	{Scope: ScopeNone, Name: "ignore_builtin_innodb", Value: "0"},
	{Scope: ScopeGlobal, Name: "slow_query_log_file", Value: "/usr/local/mysql/data/localhost-slow.log"},
	{Scope: ScopeGlobal, Name: "innodb_thread_sleep_delay", Value: "10000"},
	{Scope: ScopeNone, Name: "license", Value: "Apache License 2.0"},
	{Scope: ScopeGlobal, Name: "innodb_ft_aux_table", Value: ""},
	{Scope: ScopeGlobal | ScopeSession, Name: SQLWarnings, Value: BoolOff, Type: TypeBool},
	{Scope: ScopeGlobal | ScopeSession, Name: KeepFilesOnCreate, Value: BoolOff, Type: TypeBool},
	{Scope: ScopeNone, Name: "innodb_data_file_path", Value: "ibdata1:12M:autoextend"},
	{Scope: ScopeNone, Name: "performance_schema_setup_actors_size", Value: "100"},
	{Scope: ScopeNone, Name: "innodb_additional_mem_pool_size", Value: "8388608"},
	{Scope: ScopeNone, Name: "log_error", Value: "/usr/local/mysql/data/localhost.err"},
	{Scope: ScopeGlobal, Name: "binlog_stmt_cache_size", Value: "32768"},
	{Scope: ScopeNone, Name: "relay_log_info_file", Value: "relay-log.info"},
	{Scope: ScopeNone, Name: "innodb_ft_total_cache_size", Value: "640000000"},
	{Scope: ScopeNone, Name: "performance_schema_max_rwlock_instances", Value: "9102"},
	{Scope: ScopeGlobal, Name: "table_open_cache", Value: "2000"},
	{Scope: ScopeNone, Name: "performance_schema_events_stages_history_long_size", Value: "10000"},
	{Scope: ScopeGlobal | ScopeSession, Name: AutoCommit, Value: BoolOn, Type: TypeBool},
	{Scope: ScopeSession, Name: "insert_id", Value: ""},
	{Scope: ScopeGlobal | ScopeSession, Name: "default_tmp_storage_engine", Value: "InnoDB", IsHintUpdatable: true},
	{Scope: ScopeGlobal | ScopeSession, Name: "optimizer_search_depth", Value: "62", IsHintUpdatable: true},
	{Scope: ScopeGlobal | ScopeSession, Name: "max_points_in_geometry", Value: "65536", IsHintUpdatable: true},
	{Scope: ScopeGlobal, Name: "innodb_stats_sample_pages", Value: "8"},
	{Scope: ScopeGlobal | ScopeSession, Name: "profiling_history_size", Value: "15"},
	{Scope: ScopeGlobal | ScopeSession, Name: "character_set_database", Value: mysql.DefaultCharset},
	{Scope: ScopeNone, Name: "have_symlink", Value: "YES"},
	{Scope: ScopeGlobal | ScopeSession, Name: "storage_engine", Value: "InnoDB"},
	{Scope: ScopeGlobal | ScopeSession, Name: "sql_log_off", Value: "0"},
	// In MySQL, the default value of `explicit_defaults_for_timestamp` is `0`.
	// But In TiDB, it's set to `1` to be consistent with TiDB timestamp behavior.
	// See: https://github.com/pingcap/tidb/pull/6068 for details
	{Scope: ScopeNone, Name: "explicit_defaults_for_timestamp", Value: BoolOn, Type: TypeBool},
	{Scope: ScopeNone, Name: "performance_schema_events_waits_history_size", Value: "10"},
	{Scope: ScopeGlobal, Name: "log_syslog_tag", Value: ""},
	{Scope: ScopeGlobal | ScopeSession, Name: TxReadOnly, Value: "0"},
	{Scope: ScopeGlobal | ScopeSession, Name: TransactionReadOnly, Value: "0"},
	{Scope: ScopeGlobal, Name: "innodb_undo_log_truncate", Value: ""},
	{Scope: ScopeSession, Name: "innodb_create_intrinsic", Value: ""},
	{Scope: ScopeGlobal, Name: "gtid_executed_compression_period", Value: ""},
	{Scope: ScopeGlobal, Name: "ndb_log_empty_epochs", Value: ""},
	{Scope: ScopeGlobal, Name: MaxPreparedStmtCount, Value: strconv.FormatInt(DefMaxPreparedStmtCount, 10), Type: TypeInt, MinValue: -1, MaxValue: 1048576, AutoConvertOutOfRange: true},
	{Scope: ScopeNone, Name: "have_geometry", Value: "YES"},
	{Scope: ScopeGlobal | ScopeSession, Name: "optimizer_trace_max_mem_size", Value: "16384"},
	{Scope: ScopeGlobal | ScopeSession, Name: "net_retry_count", Value: "10"},
	{Scope: ScopeSession, Name: "ndb_table_no_logging", Value: ""},
	{Scope: ScopeGlobal | ScopeSession, Name: "optimizer_trace_features", Value: "greedy_search=on,range_optimizer=on,dynamic_range=on,repeated_subselect=on"},
	{Scope: ScopeGlobal, Name: "innodb_flush_log_at_trx_commit", Value: "1"},
	{Scope: ScopeGlobal, Name: "rewriter_enabled", Value: ""},
	{Scope: ScopeGlobal, Name: "query_cache_min_res_unit", Value: "4096"},
	{Scope: ScopeGlobal | ScopeSession, Name: "updatable_views_with_limit", Value: "YES", IsHintUpdatable: true},
	{Scope: ScopeGlobal | ScopeSession, Name: "optimizer_prune_level", Value: "1", IsHintUpdatable: true},
	{Scope: ScopeGlobal | ScopeSession, Name: "completion_type", Value: "NO_CHAIN"},
	{Scope: ScopeGlobal, Name: "binlog_checksum", Value: "CRC32"},
	{Scope: ScopeNone, Name: "report_port", Value: "3306"},
	{Scope: ScopeGlobal | ScopeSession, Name: ShowOldTemporals, Value: BoolOff, Type: TypeBool},
	{Scope: ScopeGlobal, Name: "query_cache_limit", Value: "1048576"},
	{Scope: ScopeGlobal, Name: "innodb_buffer_pool_size", Value: "134217728"},
	{Scope: ScopeGlobal, Name: InnodbAdaptiveFlushing, Value: BoolOn, Type: TypeBool, AutoConvertNegativeBool: true},
	{Scope: ScopeNone, Name: "datadir", Value: "/usr/local/mysql/data/"},
	{Scope: ScopeGlobal | ScopeSession, Name: WaitTimeout, Value: strconv.FormatInt(DefWaitTimeout, 10), Type: TypeUnsigned, MinValue: 0, MaxValue: 31536000, AutoConvertOutOfRange: true},
	{Scope: ScopeGlobal, Name: "innodb_monitor_enable", Value: ""},
	{Scope: ScopeNone, Name: "date_format", Value: "%Y-%m-%d"},
	{Scope: ScopeGlobal, Name: "innodb_buffer_pool_filename", Value: "ib_buffer_pool"},
	{Scope: ScopeGlobal, Name: "slow_launch_time", Value: "2"},
	{Scope: ScopeGlobal | ScopeSession, Name: "ndb_use_transactions", Value: ""},
	{Scope: ScopeNone, Name: "innodb_purge_threads", Value: "1"},
	{Scope: ScopeGlobal, Name: "innodb_concurrency_tickets", Value: "5000"},
	{Scope: ScopeGlobal, Name: "innodb_monitor_reset_all", Value: ""},
	{Scope: ScopeNone, Name: "performance_schema_users_size", Value: "100"},
	{Scope: ScopeGlobal, Name: "ndb_log_updated_only", Value: ""},
	{Scope: ScopeNone, Name: "basedir", Value: "/usr/local/mysql"},
	{Scope: ScopeGlobal, Name: "innodb_old_blocks_time", Value: "1000"},
	{Scope: ScopeGlobal, Name: "innodb_stats_method", Value: "nulls_equal"},
	{Scope: ScopeGlobal | ScopeSession, Name: InnodbLockWaitTimeout, Value: strconv.FormatInt(DefInnodbLockWaitTimeout, 10), Type: TypeUnsigned, MinValue: 1, MaxValue: 1073741824, AutoConvertOutOfRange: true},
	{Scope: ScopeGlobal, Name: LocalInFile, Value: BoolOn, Type: TypeBool},
	{Scope: ScopeGlobal | ScopeSession, Name: "myisam_stats_method", Value: "nulls_unequal"},
	{Scope: ScopeNone, Name: "version_compile_os", Value: "osx10.8"},
	{Scope: ScopeNone, Name: "relay_log_recovery", Value: "0"},
	{Scope: ScopeNone, Name: "old", Value: "0"},
	{Scope: ScopeGlobal | ScopeSession, Name: InnodbTableLocks, Value: BoolOn, Type: TypeBool, AutoConvertNegativeBool: true},
	{Scope: ScopeNone, Name: PerformanceSchema, Value: BoolOff, Type: TypeBool},
	{Scope: ScopeNone, Name: "myisam_recover_options", Value: BoolOff},
	{Scope: ScopeGlobal | ScopeSession, Name: NetBufferLength, Value: "16384"},
	{Scope: ScopeGlobal | ScopeSession, Name: "binlog_row_image", Value: "FULL"},
	{Scope: ScopeNone, Name: "innodb_locks_unsafe_for_binlog", Value: "0"},
	{Scope: ScopeSession, Name: "rbr_exec_mode", Value: ""},
	{Scope: ScopeGlobal, Name: "myisam_max_sort_file_size", Value: "9223372036853727232"},
	{Scope: ScopeNone, Name: "back_log", Value: "80"},
	{Scope: ScopeNone, Name: "lower_case_file_system", Value: "1"},
	{Scope: ScopeGlobal | ScopeSession, Name: GroupConcatMaxLen, Value: "1024", AutoConvertOutOfRange: true, IsHintUpdatable: true},
	{Scope: ScopeSession, Name: "pseudo_thread_id", Value: ""},
	{Scope: ScopeNone, Name: "socket", Value: "/tmp/myssock"},
	{Scope: ScopeNone, Name: "have_dynamic_loading", Value: "YES"},
	{Scope: ScopeGlobal, Name: "rewriter_verbose", Value: ""},
	{Scope: ScopeGlobal, Name: "innodb_undo_logs", Value: "128"},
	{Scope: ScopeNone, Name: "performance_schema_max_cond_instances", Value: "3504"},
	{Scope: ScopeGlobal, Name: "delayed_insert_limit", Value: "100"},
<<<<<<< HEAD
	{Scope: ScopeGlobal, Name: Flush, Value: "0", Type: TypeBool},
	{Scope: ScopeGlobal | ScopeSession, Name: "eq_range_index_dive_limit", Value: "200", IsHintUpdatable: true},
=======
	{Scope: ScopeGlobal, Name: Flush, Value: BoolOff, Type: TypeBool},
	{Scope: ScopeGlobal | ScopeSession, Name: "eq_range_index_dive_limit", Value: "10"},
>>>>>>> c7651f02
	{Scope: ScopeNone, Name: "performance_schema_events_stages_history_size", Value: "10"},
	{Scope: ScopeGlobal | ScopeSession, Name: "character_set_connection", Value: mysql.DefaultCharset},
	{Scope: ScopeGlobal, Name: MyISAMUseMmap, Value: BoolOff, Type: TypeBool, AutoConvertNegativeBool: true},
	{Scope: ScopeGlobal | ScopeSession, Name: "ndb_join_pushdown", Value: ""},
	{Scope: ScopeGlobal | ScopeSession, Name: CharacterSetServer, Value: mysql.DefaultCharset},
	{Scope: ScopeGlobal, Name: "validate_password_special_char_count", Value: "1"},
	{Scope: ScopeNone, Name: "performance_schema_max_thread_instances", Value: "402"},
	{Scope: ScopeGlobal | ScopeSession, Name: "ndbinfo_show_hidden", Value: ""},
	{Scope: ScopeGlobal | ScopeSession, Name: "net_read_timeout", Value: "30"},
	{Scope: ScopeNone, Name: "innodb_page_size", Value: "16384"},
	{Scope: ScopeGlobal | ScopeSession, Name: MaxAllowedPacket, Value: "67108864", Type: TypeUnsigned, MinValue: 1024, MaxValue: MaxOfMaxAllowedPacket, AutoConvertOutOfRange: true},
	{Scope: ScopeNone, Name: "innodb_log_file_size", Value: "50331648"},
	{Scope: ScopeGlobal, Name: "sync_relay_log_info", Value: "10000"},
	{Scope: ScopeGlobal | ScopeSession, Name: "optimizer_trace_limit", Value: "1"},
	{Scope: ScopeNone, Name: "innodb_ft_max_token_size", Value: "84"},
	{Scope: ScopeGlobal, Name: ValidatePasswordLength, Value: "8", Type: TypeUnsigned, MinValue: 0, MaxValue: math.MaxUint64, AutoConvertOutOfRange: true},
	{Scope: ScopeGlobal, Name: "ndb_log_binlog_index", Value: ""},
	{Scope: ScopeGlobal, Name: "innodb_api_bk_commit_interval", Value: "5"},
	{Scope: ScopeNone, Name: "innodb_undo_directory", Value: "."},
	{Scope: ScopeNone, Name: "bind_address", Value: "*"},
	{Scope: ScopeGlobal, Name: "innodb_sync_spin_loops", Value: "30"},
<<<<<<< HEAD
	{Scope: ScopeGlobal | ScopeSession, Name: SQLSafeUpdates, Value: "0", Type: TypeBool, IsHintUpdatable: true},
=======
	{Scope: ScopeGlobal | ScopeSession, Name: SQLSafeUpdates, Value: BoolOff, Type: TypeBool},
>>>>>>> c7651f02
	{Scope: ScopeNone, Name: "tmpdir", Value: "/var/tmp/"},
	{Scope: ScopeGlobal, Name: "innodb_thread_concurrency", Value: "0"},
	{Scope: ScopeGlobal, Name: "innodb_buffer_pool_dump_pct", Value: ""},
	{Scope: ScopeGlobal | ScopeSession, Name: "lc_time_names", Value: "en_US"},
	{Scope: ScopeGlobal | ScopeSession, Name: "max_statement_time", Value: ""},
<<<<<<< HEAD
	{Scope: ScopeGlobal | ScopeSession, Name: EndMakersInJSON, Value: "0", Type: TypeBool, IsHintUpdatable: true},
	{Scope: ScopeGlobal, Name: AvoidTemporalUpgrade, Value: "0", Type: TypeBool},
=======
	{Scope: ScopeGlobal | ScopeSession, Name: EndMakersInJSON, Value: BoolOff, Type: TypeBool},
	{Scope: ScopeGlobal, Name: AvoidTemporalUpgrade, Value: BoolOff, Type: TypeBool},
>>>>>>> c7651f02
	{Scope: ScopeGlobal, Name: "key_cache_age_threshold", Value: "300"},
	{Scope: ScopeGlobal, Name: InnodbStatusOutput, Value: BoolOff, Type: TypeBool, AutoConvertNegativeBool: true},
	{Scope: ScopeSession, Name: "identity", Value: ""},
	{Scope: ScopeGlobal | ScopeSession, Name: "min_examined_row_limit", Value: "0"},
	{Scope: ScopeGlobal, Name: "sync_frm", Type: TypeBool, Value: BoolOn},
	{Scope: ScopeGlobal, Name: "innodb_online_alter_log_max_size", Value: "134217728"},
	{Scope: ScopeSession, Name: WarningCount, Value: "0", ReadOnly: true},
	{Scope: ScopeSession, Name: ErrorCount, Value: "0", ReadOnly: true},
	{Scope: ScopeGlobal | ScopeSession, Name: "information_schema_stats_expiry", Value: "86400"},
	{Scope: ScopeGlobal, Name: ThreadPoolSize, Value: "16", Type: TypeUnsigned, MinValue: 1, MaxValue: 64, AutoConvertOutOfRange: true},
<<<<<<< HEAD
	{Scope: ScopeGlobal | ScopeSession, Name: WindowingUseHighPrecision, Value: "ON", Type: TypeBool, IsHintUpdatable: true},
=======
	{Scope: ScopeGlobal | ScopeSession, Name: WindowingUseHighPrecision, Value: BoolOn, Type: TypeBool},
>>>>>>> c7651f02
	/* TiDB specific variables */
	{Scope: ScopeSession, Name: TiDBSnapshot, Value: ""},
	{Scope: ScopeSession, Name: TiDBOptAggPushDown, Value: BoolToOnOff(DefOptAggPushDown), Type: TypeBool},
	{Scope: ScopeGlobal | ScopeSession, Name: TiDBOptBCJ, Value: BoolToOnOff(DefOptBCJ)},
	{Scope: ScopeSession, Name: TiDBOptDistinctAggPushDown, Value: BoolToOnOff(config.GetGlobalConfig().Performance.DistinctAggPushDown), Type: TypeBool},
	{Scope: ScopeSession, Name: TiDBOptWriteRowID, Value: BoolToOnOff(DefOptWriteRowID)},
	{Scope: ScopeGlobal | ScopeSession, Name: TiDBBuildStatsConcurrency, Value: strconv.Itoa(DefBuildStatsConcurrency)},
	{Scope: ScopeGlobal, Name: TiDBAutoAnalyzeRatio, Value: strconv.FormatFloat(DefAutoAnalyzeRatio, 'f', -1, 64), Type: TypeFloat, MinValue: 0, MaxValue: math.MaxUint64},
	{Scope: ScopeGlobal, Name: TiDBAutoAnalyzeStartTime, Value: DefAutoAnalyzeStartTime},
	{Scope: ScopeGlobal, Name: TiDBAutoAnalyzeEndTime, Value: DefAutoAnalyzeEndTime},
	{Scope: ScopeSession, Name: TiDBChecksumTableConcurrency, Value: strconv.Itoa(DefChecksumTableConcurrency)},
	{Scope: ScopeGlobal | ScopeSession, Name: TiDBExecutorConcurrency, Value: strconv.Itoa(DefExecutorConcurrency), Type: TypeUnsigned, MinValue: 1, MaxValue: math.MaxUint64},
	{Scope: ScopeGlobal | ScopeSession, Name: TiDBDistSQLScanConcurrency, Value: strconv.Itoa(DefDistSQLScanConcurrency), Type: TypeUnsigned, MinValue: 1, MaxValue: math.MaxUint64},
	{Scope: ScopeGlobal | ScopeSession, Name: TiDBOptInSubqToJoinAndAgg, Value: BoolToOnOff(DefOptInSubqToJoinAndAgg), Type: TypeBool},
	{Scope: ScopeGlobal | ScopeSession, Name: TiDBOptCorrelationThreshold, Value: strconv.FormatFloat(DefOptCorrelationThreshold, 'f', -1, 64), Type: TypeFloat, MinValue: 0, MaxValue: 1},
	{Scope: ScopeGlobal | ScopeSession, Name: TiDBOptCorrelationExpFactor, Value: strconv.Itoa(DefOptCorrelationExpFactor), Type: TypeUnsigned, MinValue: 0, MaxValue: math.MaxUint64},
	{Scope: ScopeGlobal | ScopeSession, Name: TiDBOptCPUFactor, Value: strconv.FormatFloat(DefOptCPUFactor, 'f', -1, 64), Type: TypeFloat, MinValue: 0, MaxValue: math.MaxUint64},
	{Scope: ScopeGlobal | ScopeSession, Name: TiDBOptTiFlashConcurrencyFactor, Value: strconv.FormatFloat(DefOptTiFlashConcurrencyFactor, 'f', -1, 64), Type: TypeFloat, MinValue: 0, MaxValue: math.MaxUint64},
	{Scope: ScopeGlobal | ScopeSession, Name: TiDBOptCopCPUFactor, Value: strconv.FormatFloat(DefOptCopCPUFactor, 'f', -1, 64), Type: TypeFloat, MinValue: 0, MaxValue: math.MaxUint64},
	{Scope: ScopeGlobal | ScopeSession, Name: TiDBOptNetworkFactor, Value: strconv.FormatFloat(DefOptNetworkFactor, 'f', -1, 64), Type: TypeFloat, MinValue: 0, MaxValue: math.MaxUint64},
	{Scope: ScopeGlobal | ScopeSession, Name: TiDBOptScanFactor, Value: strconv.FormatFloat(DefOptScanFactor, 'f', -1, 64), Type: TypeFloat, MinValue: 0, MaxValue: math.MaxUint64},
	{Scope: ScopeGlobal | ScopeSession, Name: TiDBOptDescScanFactor, Value: strconv.FormatFloat(DefOptDescScanFactor, 'f', -1, 64), Type: TypeFloat, MinValue: 0, MaxValue: math.MaxUint64},
	{Scope: ScopeGlobal | ScopeSession, Name: TiDBOptSeekFactor, Value: strconv.FormatFloat(DefOptSeekFactor, 'f', -1, 64), Type: TypeFloat, MinValue: 0, MaxValue: math.MaxUint64},
	{Scope: ScopeGlobal | ScopeSession, Name: TiDBOptMemoryFactor, Value: strconv.FormatFloat(DefOptMemoryFactor, 'f', -1, 64), Type: TypeFloat, MinValue: 0, MaxValue: math.MaxUint64},
	{Scope: ScopeGlobal | ScopeSession, Name: TiDBOptDiskFactor, Value: strconv.FormatFloat(DefOptDiskFactor, 'f', -1, 64), Type: TypeFloat, MinValue: 0, MaxValue: math.MaxUint64},
	{Scope: ScopeGlobal | ScopeSession, Name: TiDBOptConcurrencyFactor, Value: strconv.FormatFloat(DefOptConcurrencyFactor, 'f', -1, 64), Type: TypeFloat, MinValue: 0, MaxValue: math.MaxUint64},
	{Scope: ScopeGlobal | ScopeSession, Name: TiDBIndexJoinBatchSize, Value: strconv.Itoa(DefIndexJoinBatchSize), Type: TypeUnsigned, MinValue: 1, MaxValue: math.MaxUint64},
	{Scope: ScopeGlobal | ScopeSession, Name: TiDBIndexLookupSize, Value: strconv.Itoa(DefIndexLookupSize), Type: TypeUnsigned, MinValue: 1, MaxValue: math.MaxUint64},
	{Scope: ScopeGlobal | ScopeSession, Name: TiDBIndexLookupConcurrency, Value: strconv.Itoa(DefIndexLookupConcurrency)},
	{Scope: ScopeGlobal | ScopeSession, Name: TiDBIndexLookupJoinConcurrency, Value: strconv.Itoa(DefIndexLookupJoinConcurrency)},
	{Scope: ScopeGlobal | ScopeSession, Name: TiDBIndexSerialScanConcurrency, Value: strconv.Itoa(DefIndexSerialScanConcurrency), Type: TypeUnsigned, MinValue: 1, MaxValue: math.MaxUint64},
	{Scope: ScopeGlobal | ScopeSession, Name: TiDBSkipUTF8Check, Value: BoolToOnOff(DefSkipUTF8Check), Type: TypeBool},
	{Scope: ScopeGlobal | ScopeSession, Name: TiDBSkipASCIICheck, Value: BoolToOnOff(DefSkipASCIICheck), Type: TypeBool},
	{Scope: ScopeSession, Name: TiDBBatchInsert, Value: BoolToOnOff(DefBatchInsert), Type: TypeBool},
	{Scope: ScopeSession, Name: TiDBBatchDelete, Value: BoolToOnOff(DefBatchDelete), Type: TypeBool},
	{Scope: ScopeSession, Name: TiDBBatchCommit, Value: BoolToOnOff(DefBatchCommit), Type: TypeBool},
	{Scope: ScopeGlobal | ScopeSession, Name: TiDBDMLBatchSize, Value: strconv.Itoa(DefDMLBatchSize), Type: TypeUnsigned, MinValue: 0, MaxValue: math.MaxUint64},
	{Scope: ScopeSession, Name: TiDBCurrentTS, Value: strconv.Itoa(DefCurretTS)},
	{Scope: ScopeSession, Name: TiDBLastTxnInfo, Value: strconv.Itoa(DefCurretTS)},
	{Scope: ScopeGlobal | ScopeSession, Name: TiDBMaxChunkSize, Value: strconv.Itoa(DefMaxChunkSize), Type: TypeUnsigned, MinValue: maxChunkSizeLowerBound, MaxValue: math.MaxUint64},
	{Scope: ScopeGlobal | ScopeSession, Name: TiDBAllowBatchCop, Value: strconv.Itoa(DefTiDBAllowBatchCop)},
	{Scope: ScopeGlobal | ScopeSession, Name: TiDBInitChunkSize, Value: strconv.Itoa(DefInitChunkSize), Type: TypeUnsigned, MinValue: 1, MaxValue: initChunkSizeUpperBound},

	{Scope: ScopeGlobal | ScopeSession, Name: TiDBEnableCascadesPlanner, Value: BoolOff, Type: TypeBool},
	{Scope: ScopeGlobal | ScopeSession, Name: TiDBEnableIndexMerge, Value: BoolOff, Type: TypeBool},
	{Scope: ScopeSession, Name: TIDBMemQuotaQuery, Value: strconv.FormatInt(config.GetGlobalConfig().MemQuotaQuery, 10), Type: TypeInt, MinValue: -1, MaxValue: math.MaxInt64},
	{Scope: ScopeGlobal, Name: TIDBMemQuotaStatistics, Value: strconv.FormatInt(config.GetGlobalConfig().MemQuotaStatistics, 10), Type: TypeInt, MinValue: int64(32 << 30), MaxValue: math.MaxInt64},
	{Scope: ScopeSession, Name: TIDBMemQuotaHashJoin, Value: strconv.FormatInt(DefTiDBMemQuotaHashJoin, 10), Type: TypeInt, MinValue: -1, MaxValue: math.MaxInt64},
	{Scope: ScopeSession, Name: TIDBMemQuotaMergeJoin, Value: strconv.FormatInt(DefTiDBMemQuotaMergeJoin, 10), Type: TypeInt, MinValue: -1, MaxValue: math.MaxInt64},
	{Scope: ScopeSession, Name: TIDBMemQuotaSort, Value: strconv.FormatInt(DefTiDBMemQuotaSort, 10), Type: TypeInt, MinValue: -1, MaxValue: math.MaxInt64},
	{Scope: ScopeSession, Name: TIDBMemQuotaTopn, Value: strconv.FormatInt(DefTiDBMemQuotaTopn, 10), Type: TypeInt, MinValue: -1, MaxValue: math.MaxInt64},
	{Scope: ScopeSession, Name: TIDBMemQuotaIndexLookupReader, Value: strconv.FormatInt(DefTiDBMemQuotaIndexLookupReader, 10), Type: TypeInt, MinValue: -1, MaxValue: math.MaxInt64},
	{Scope: ScopeSession, Name: TIDBMemQuotaIndexLookupJoin, Value: strconv.FormatInt(DefTiDBMemQuotaIndexLookupJoin, 10), Type: TypeInt, MinValue: -1, MaxValue: math.MaxInt64},
	{Scope: ScopeSession, Name: TIDBMemQuotaNestedLoopApply, Value: strconv.FormatInt(DefTiDBMemQuotaNestedLoopApply, 10), Type: TypeInt, MinValue: -1, MaxValue: math.MaxInt64},
	{Scope: ScopeSession, Name: TiDBEnableStreaming, Value: BoolOff, Type: TypeBool},
	{Scope: ScopeSession, Name: TiDBEnableChunkRPC, Value: BoolOn, Type: TypeBool},

	{Scope: ScopeSession, Name: TxnIsolationOneShot, Value: ""},
	{Scope: ScopeGlobal | ScopeSession, Name: TiDBEnableTablePartition, Value: BoolOn, Type: TypeEnum, PossibleValues: []string{BoolOff, BoolOn, "AUTO"}},
	{Scope: ScopeGlobal | ScopeSession, Name: TiDBHashJoinConcurrency, Value: strconv.Itoa(DefTiDBHashJoinConcurrency)},
	{Scope: ScopeGlobal | ScopeSession, Name: TiDBProjectionConcurrency, Value: strconv.Itoa(DefTiDBProjectionConcurrency), Type: TypeInt, MinValue: -1, MaxValue: math.MaxInt64},
	{Scope: ScopeGlobal | ScopeSession, Name: TiDBHashAggPartialConcurrency, Value: strconv.Itoa(DefTiDBHashAggPartialConcurrency)},
	{Scope: ScopeGlobal | ScopeSession, Name: TiDBHashAggFinalConcurrency, Value: strconv.Itoa(DefTiDBHashAggFinalConcurrency)},
	{Scope: ScopeGlobal | ScopeSession, Name: TiDBWindowConcurrency, Value: strconv.Itoa(DefTiDBWindowConcurrency)},
	{Scope: ScopeGlobal | ScopeSession, Name: TiDBEnableParallelApply, Value: BoolToOnOff(DefTiDBEnableParallelApply), Type: TypeBool},
	{Scope: ScopeGlobal | ScopeSession, Name: TiDBBackoffLockFast, Value: strconv.Itoa(kv.DefBackoffLockFast), Type: TypeUnsigned, MinValue: 1, MaxValue: math.MaxUint64},
	{Scope: ScopeGlobal | ScopeSession, Name: TiDBBackOffWeight, Value: strconv.Itoa(kv.DefBackOffWeight), Type: TypeUnsigned, MinValue: 1, MaxValue: math.MaxUint64},
	{Scope: ScopeGlobal | ScopeSession, Name: TiDBRetryLimit, Value: strconv.Itoa(DefTiDBRetryLimit), Type: TypeInt, MinValue: -1, MaxValue: math.MaxInt64},
	{Scope: ScopeGlobal | ScopeSession, Name: TiDBDisableTxnAutoRetry, Value: BoolToOnOff(DefTiDBDisableTxnAutoRetry), Type: TypeBool},
	{Scope: ScopeGlobal | ScopeSession, Name: TiDBConstraintCheckInPlace, Value: BoolToOnOff(DefTiDBConstraintCheckInPlace), Type: TypeBool},
	{Scope: ScopeGlobal | ScopeSession, Name: TiDBTxnMode, Value: DefTiDBTxnMode},
	{Scope: ScopeGlobal, Name: TiDBRowFormatVersion, Value: strconv.Itoa(DefTiDBRowFormatV1), Type: TypeUnsigned, MinValue: 1, MaxValue: 2},
	{Scope: ScopeSession, Name: TiDBOptimizerSelectivityLevel, Value: strconv.Itoa(DefTiDBOptimizerSelectivityLevel), Type: TypeUnsigned, MinValue: 1, MaxValue: math.MaxUint64},
	{Scope: ScopeGlobal | ScopeSession, Name: TiDBEnableWindowFunction, Value: BoolToOnOff(DefEnableWindowFunction), Type: TypeBool},
	{Scope: ScopeGlobal | ScopeSession, Name: TiDBEnableVectorizedExpression, Value: BoolToOnOff(DefEnableVectorizedExpression), Type: TypeBool},
	{Scope: ScopeGlobal | ScopeSession, Name: TiDBEnableFastAnalyze, Value: BoolToOnOff(DefTiDBUseFastAnalyze), Type: TypeBool},
	{Scope: ScopeGlobal | ScopeSession, Name: TiDBSkipIsolationLevelCheck, Value: BoolToOnOff(DefTiDBSkipIsolationLevelCheck), Type: TypeBool},
	/* The following variable is defined as session scope but is actually server scope. */
	{Scope: ScopeSession, Name: TiDBGeneralLog, Value: int32ToBoolStr(DefTiDBGeneralLog), Type: TypeBool},
	{Scope: ScopeSession, Name: TiDBPProfSQLCPU, Value: strconv.Itoa(DefTiDBPProfSQLCPU), Type: TypeInt, MinValue: 0, MaxValue: 1},
	{Scope: ScopeSession, Name: TiDBDDLSlowOprThreshold, Value: strconv.Itoa(DefTiDBDDLSlowOprThreshold)},
	{Scope: ScopeSession, Name: TiDBConfig, Value: ""},
	{Scope: ScopeGlobal, Name: TiDBDDLReorgWorkerCount, Value: strconv.Itoa(DefTiDBDDLReorgWorkerCount), Type: TypeUnsigned, MinValue: 1, MaxValue: math.MaxUint64},
	{Scope: ScopeGlobal, Name: TiDBDDLReorgBatchSize, Value: strconv.Itoa(DefTiDBDDLReorgBatchSize), Type: TypeUnsigned, MinValue: int64(MinDDLReorgBatchSize), MaxValue: uint64(MaxDDLReorgBatchSize), AutoConvertOutOfRange: true},
	{Scope: ScopeGlobal, Name: TiDBDDLErrorCountLimit, Value: strconv.Itoa(DefTiDBDDLErrorCountLimit), Type: TypeUnsigned, MinValue: 0, MaxValue: uint64(math.MaxInt64), AutoConvertOutOfRange: true},
	{Scope: ScopeSession, Name: TiDBDDLReorgPriority, Value: "PRIORITY_LOW"},
	{Scope: ScopeGlobal, Name: TiDBMaxDeltaSchemaCount, Value: strconv.Itoa(DefTiDBMaxDeltaSchemaCount), Type: TypeUnsigned, MinValue: 100, MaxValue: 16384, AutoConvertOutOfRange: true},
	{Scope: ScopeGlobal, Name: TiDBEnableChangeColumnType, Value: BoolToOnOff(DefTiDBChangeColumnType), Type: TypeBool},
	{Scope: ScopeSession, Name: TiDBForcePriority, Value: mysql.Priority2Str[DefTiDBForcePriority]},
	{Scope: ScopeSession, Name: TiDBEnableRadixJoin, Value: BoolToOnOff(DefTiDBUseRadixJoin), Type: TypeBool},
	{Scope: ScopeGlobal | ScopeSession, Name: TiDBOptJoinReorderThreshold, Value: strconv.Itoa(DefTiDBOptJoinReorderThreshold), Type: TypeUnsigned, MinValue: 0, MaxValue: 63},
	{Scope: ScopeSession, Name: TiDBSlowQueryFile, Value: ""},
	{Scope: ScopeGlobal, Name: TiDBScatterRegion, Value: BoolToOnOff(DefTiDBScatterRegion), Type: TypeBool},
	{Scope: ScopeSession, Name: TiDBWaitSplitRegionFinish, Value: BoolToOnOff(DefTiDBWaitSplitRegionFinish), Type: TypeBool},
	{Scope: ScopeSession, Name: TiDBWaitSplitRegionTimeout, Value: strconv.Itoa(DefWaitSplitRegionTimeout), Type: TypeUnsigned, MinValue: 1, MaxValue: math.MaxInt64},
	{Scope: ScopeSession, Name: TiDBLowResolutionTSO, Value: BoolOff, Type: TypeBool},
	{Scope: ScopeSession, Name: TiDBExpensiveQueryTimeThreshold, Value: strconv.Itoa(DefTiDBExpensiveQueryTimeThreshold), Type: TypeUnsigned, MinValue: int64(MinExpensiveQueryTimeThreshold), MaxValue: uint64(math.MaxInt64), AutoConvertOutOfRange: true},
	{Scope: ScopeGlobal | ScopeSession, Name: TiDBEnableNoopFuncs, Value: BoolToOnOff(DefTiDBEnableNoopFuncs), Type: TypeBool},
	{Scope: ScopeSession, Name: TiDBReplicaRead, Value: "leader", Type: TypeEnum, PossibleValues: []string{"leader", "follower", "leader-and-follower"}},
	{Scope: ScopeSession, Name: TiDBAllowRemoveAutoInc, Value: BoolToOnOff(DefTiDBAllowRemoveAutoInc), Type: TypeBool},
	{Scope: ScopeGlobal | ScopeSession, Name: TiDBEnableStmtSummary, Value: BoolToOnOff(config.GetGlobalConfig().StmtSummary.Enable), Type: TypeBool, AllowEmpty: true},
	{Scope: ScopeGlobal | ScopeSession, Name: TiDBStmtSummaryInternalQuery, Value: BoolToOnOff(config.GetGlobalConfig().StmtSummary.EnableInternalQuery), Type: TypeBool, AllowEmpty: true},
	{Scope: ScopeGlobal | ScopeSession, Name: TiDBStmtSummaryRefreshInterval, Value: strconv.Itoa(config.GetGlobalConfig().StmtSummary.RefreshInterval), Type: TypeInt, MinValue: 1, MaxValue: uint64(math.MaxInt32), AllowEmpty: true},
	{Scope: ScopeGlobal | ScopeSession, Name: TiDBStmtSummaryHistorySize, Value: strconv.Itoa(config.GetGlobalConfig().StmtSummary.HistorySize), Type: TypeInt, MinValue: 0, MaxValue: uint64(math.MaxUint8), AllowEmpty: true},
	{Scope: ScopeGlobal | ScopeSession, Name: TiDBStmtSummaryMaxStmtCount, Value: strconv.FormatUint(uint64(config.GetGlobalConfig().StmtSummary.MaxStmtCount), 10), Type: TypeInt, MinValue: 1, MaxValue: uint64(math.MaxInt16), AllowEmpty: true},
	{Scope: ScopeGlobal | ScopeSession, Name: TiDBStmtSummaryMaxSQLLength, Value: strconv.FormatUint(uint64(config.GetGlobalConfig().StmtSummary.MaxSQLLength), 10), Type: TypeInt, MinValue: 0, MaxValue: uint64(math.MaxInt32), AllowEmpty: true},
	{Scope: ScopeGlobal | ScopeSession, Name: TiDBCapturePlanBaseline, Value: BoolOff, Type: TypeBool, AllowEmptyAll: true},
	{Scope: ScopeGlobal | ScopeSession, Name: TiDBUsePlanBaselines, Value: BoolToOnOff(DefTiDBUsePlanBaselines), Type: TypeBool},
	{Scope: ScopeGlobal | ScopeSession, Name: TiDBEvolvePlanBaselines, Value: BoolToOnOff(DefTiDBEvolvePlanBaselines), Type: TypeBool},
	{Scope: ScopeGlobal, Name: TiDBEvolvePlanTaskMaxTime, Value: strconv.Itoa(DefTiDBEvolvePlanTaskMaxTime), Type: TypeInt, MinValue: -1, MaxValue: math.MaxInt64},
	{Scope: ScopeGlobal, Name: TiDBEvolvePlanTaskStartTime, Value: DefTiDBEvolvePlanTaskStartTime},
	{Scope: ScopeGlobal, Name: TiDBEvolvePlanTaskEndTime, Value: DefTiDBEvolvePlanTaskEndTime},
	{Scope: ScopeSession, Name: TiDBIsolationReadEngines, Value: strings.Join(config.GetGlobalConfig().IsolationRead.Engines, ", ")},
	{Scope: ScopeGlobal | ScopeSession, Name: TiDBStoreLimit, Value: strconv.FormatInt(atomic.LoadInt64(&config.GetGlobalConfig().TiKVClient.StoreLimit), 10), Type: TypeInt, MinValue: 0, MaxValue: uint64(math.MaxInt64), AutoConvertOutOfRange: true},
	{Scope: ScopeSession, Name: TiDBMetricSchemaStep, Value: strconv.Itoa(DefTiDBMetricSchemaStep), Type: TypeUnsigned, MinValue: 10, MaxValue: 60 * 60 * 60},
	{Scope: ScopeSession, Name: TiDBMetricSchemaRangeDuration, Value: strconv.Itoa(DefTiDBMetricSchemaRangeDuration), Type: TypeUnsigned, MinValue: 10, MaxValue: 60 * 60 * 60},
	{Scope: ScopeSession, Name: TiDBSlowLogThreshold, Value: strconv.Itoa(logutil.DefaultSlowThreshold), Type: TypeInt, MinValue: -1, MaxValue: math.MaxInt64},
	{Scope: ScopeSession, Name: TiDBRecordPlanInSlowLog, Value: int32ToBoolStr(logutil.DefaultRecordPlanInSlowLog), Type: TypeBool},
	{Scope: ScopeSession, Name: TiDBEnableSlowLog, Value: BoolToOnOff(logutil.DefaultTiDBEnableSlowLog), Type: TypeBool},
	{Scope: ScopeSession, Name: TiDBQueryLogMaxLen, Value: strconv.Itoa(logutil.DefaultQueryLogMaxLen), Type: TypeInt, MinValue: -1, MaxValue: math.MaxInt64},
	{Scope: ScopeSession, Name: TiDBCheckMb4ValueInUTF8, Value: BoolToOnOff(config.GetGlobalConfig().CheckMb4ValueInUTF8), Type: TypeBool},
	{Scope: ScopeSession, Name: TiDBFoundInPlanCache, Value: BoolToOnOff(DefTiDBFoundInPlanCache), Type: TypeBool},
	{Scope: ScopeSession, Name: TiDBEnableCollectExecutionInfo, Value: BoolToOnOff(DefTiDBEnableCollectExecutionInfo), Type: TypeBool},
	{Scope: ScopeGlobal | ScopeSession, Name: TiDBAllowAutoRandExplicitInsert, Value: BoolToOnOff(DefTiDBAllowAutoRandExplicitInsert), Type: TypeBool},
	{Scope: ScopeGlobal | ScopeSession, Name: TiDBEnableClusteredIndex, Value: BoolToOnOff(DefTiDBEnableClusteredIndex), Type: TypeBool},
	{Scope: ScopeGlobal | ScopeSession, Name: TiDBPartitionPruneMode, Value: string(StaticOnly), Type: TypeStr},
	{Scope: ScopeGlobal, Name: TiDBSlowLogMasking, Value: BoolToOnOff(DefTiDBSlowLogMasking), Type: TypeBool},
	{Scope: ScopeGlobal, Name: TiDBRedactLog, Value: int32ToBoolStr(config.DefTiDBRedactLog), Type: TypeBool},
	{Scope: ScopeGlobal | ScopeSession, Name: TiDBShardAllocateStep, Value: strconv.Itoa(DefTiDBShardAllocateStep), Type: TypeInt, MinValue: 1, MaxValue: uint64(math.MaxInt64), AutoConvertOutOfRange: true},
	{Scope: ScopeGlobal, Name: TiDBEnableTelemetry, Value: BoolToOnOff(DefTiDBEnableTelemetry), Type: TypeBool},
	{Scope: ScopeGlobal | ScopeSession, Name: TiDBEnableAmendPessimisticTxn, Value: BoolToOnOff(DefTiDBEnableAmendPessimisticTxn), Type: TypeBool},

	// for compatibility purpose, we should leave them alone.
	// TODO: Follow the Terminology Updates of MySQL after their changes arrived.
	// https://mysqlhighavailability.com/mysql-terminology-updates/
	{Scope: ScopeSession, Name: PseudoSlaveMode, Value: "", Type: TypeInt},
	{Scope: ScopeGlobal, Name: "slave_pending_jobs_size_max", Value: "16777216"},
	{Scope: ScopeGlobal, Name: "slave_transaction_retries", Value: "10"},
	{Scope: ScopeGlobal, Name: "slave_checkpoint_period", Value: "300"},
	{Scope: ScopeGlobal, Name: MasterVerifyChecksum, Value: BoolOff, Type: TypeBool},
	{Scope: ScopeGlobal, Name: "rpl_semi_sync_master_trace_level", Value: ""},
	{Scope: ScopeGlobal, Name: "master_info_repository", Value: "FILE"},
	{Scope: ScopeGlobal, Name: "rpl_stop_slave_timeout", Value: "31536000"},
	{Scope: ScopeGlobal, Name: "slave_net_timeout", Value: "3600"},
	{Scope: ScopeGlobal, Name: "sync_master_info", Value: "10000"},
	{Scope: ScopeGlobal, Name: "init_slave", Value: ""},
	{Scope: ScopeGlobal, Name: SlaveCompressedProtocol, Value: BoolOff, Type: TypeBool},
	{Scope: ScopeGlobal, Name: "rpl_semi_sync_slave_trace_level", Value: ""},
	{Scope: ScopeGlobal, Name: LogSlowSlaveStatements, Value: BoolOff, Type: TypeBool},
	{Scope: ScopeGlobal, Name: "slave_checkpoint_group", Value: "512"},
	{Scope: ScopeNone, Name: "slave_load_tmpdir", Value: "/var/tmp/"},
	{Scope: ScopeGlobal, Name: "slave_parallel_type", Value: ""},
	{Scope: ScopeGlobal, Name: "slave_parallel_workers", Value: "0"},
	{Scope: ScopeGlobal, Name: "rpl_semi_sync_master_timeout", Value: "10000", Type: TypeInt},
	{Scope: ScopeNone, Name: "slave_skip_errors", Value: BoolOff},
	{Scope: ScopeGlobal, Name: "sql_slave_skip_counter", Value: "0"},
	{Scope: ScopeGlobal, Name: "rpl_semi_sync_slave_enabled", Value: BoolOff, Type: TypeBool},
	{Scope: ScopeGlobal, Name: "rpl_semi_sync_master_enabled", Value: BoolOff, Type: TypeBool},
	{Scope: ScopeGlobal, Name: "slave_preserve_commit_order", Value: BoolOff, Type: TypeBool},
	{Scope: ScopeGlobal, Name: "slave_exec_mode", Value: "STRICT"},
	{Scope: ScopeNone, Name: "log_slave_updates", Value: BoolOff, Type: TypeBool},
	{Scope: ScopeGlobal, Name: "rpl_semi_sync_master_wait_point", Value: "AFTER_SYNC", Type: TypeEnum, PossibleValues: []string{"AFTER_SYNC", "AFTER_COMMIT"}},
	{Scope: ScopeGlobal, Name: "slave_sql_verify_checksum", Value: BoolOn, Type: TypeBool},
	{Scope: ScopeGlobal, Name: "slave_max_allowed_packet", Value: "1073741824"},
	{Scope: ScopeGlobal, Name: "rpl_semi_sync_master_wait_for_slave_count", Value: "1", Type: TypeInt, MinValue: 1, MaxValue: 65535},
	{Scope: ScopeGlobal, Name: "rpl_semi_sync_master_wait_no_slave", Value: BoolOn, Type: TypeBool},
	{Scope: ScopeGlobal, Name: "slave_rows_search_algorithms", Value: "TABLE_SCAN,INDEX_SCAN"},
	{Scope: ScopeGlobal, Name: SlaveAllowBatching, Value: BoolOff, Type: TypeBool},
}

// SynonymsSysVariables is synonyms of system variables.
var SynonymsSysVariables = map[string][]string{}

func addSynonymsSysVariables(synonyms ...string) {
	for _, s := range synonyms {
		SynonymsSysVariables[s] = synonyms
	}
}

func initSynonymsSysVariables() {
	addSynonymsSysVariables(TxnIsolation, TransactionIsolation)
	addSynonymsSysVariables(TxReadOnly, TransactionReadOnly)
}

// SetNamesVariables is the system variable names related to set names statements.
var SetNamesVariables = []string{
	"character_set_client",
	"character_set_connection",
	"character_set_results",
}

// SetCharsetVariables is the system variable names related to set charset statements.
var SetCharsetVariables = []string{
	"character_set_client",
	"character_set_results",
}

const (
	// CharacterSetConnection is the name for character_set_connection system variable.
	CharacterSetConnection = "character_set_connection"
	// CollationConnection is the name for collation_connection system variable.
	CollationConnection = "collation_connection"
	// CharsetDatabase is the name for character_set_database system variable.
	CharsetDatabase = "character_set_database"
	// CollationDatabase is the name for collation_database system variable.
	CollationDatabase = "collation_database"
	// GeneralLog is the name for 'general_log' system variable.
	GeneralLog = "general_log"
	// AvoidTemporalUpgrade is the name for 'avoid_temporal_upgrade' system variable.
	AvoidTemporalUpgrade = "avoid_temporal_upgrade"
	// MaxPreparedStmtCount is the name for 'max_prepared_stmt_count' system variable.
	MaxPreparedStmtCount = "max_prepared_stmt_count"
	// BigTables is the name for 'big_tables' system variable.
	BigTables = "big_tables"
	// CheckProxyUsers is the name for 'check_proxy_users' system variable.
	CheckProxyUsers = "check_proxy_users"
	// CoreFile is the name for 'core_file' system variable.
	CoreFile = "core_file"
	// DefaultWeekFormat is the name for 'default_week_format' system variable.
	DefaultWeekFormat = "default_week_format"
	// GroupConcatMaxLen is the name for 'group_concat_max_len' system variable.
	GroupConcatMaxLen = "group_concat_max_len"
	// DelayKeyWrite is the name for 'delay_key_write' system variable.
	DelayKeyWrite = "delay_key_write"
	// EndMakersInJSON is the name for 'end_markers_in_json' system variable.
	EndMakersInJSON = "end_markers_in_json"
	// InnodbCommitConcurrency is the name for 'innodb_commit_concurrency' system variable.
	InnodbCommitConcurrency = "innodb_commit_concurrency"
	// InnodbFastShutdown is the name for 'innodb_fast_shutdown' system variable.
	InnodbFastShutdown = "innodb_fast_shutdown"
	// InnodbLockWaitTimeout is the name for 'innodb_lock_wait_timeout' system variable.
	InnodbLockWaitTimeout = "innodb_lock_wait_timeout"
	// SQLLogBin is the name for 'sql_log_bin' system variable.
	SQLLogBin = "sql_log_bin"
	// LogBin is the name for 'log_bin' system variable.
	LogBin = "log_bin"
	// MaxSortLength is the name for 'max_sort_length' system variable.
	MaxSortLength = "max_sort_length"
	// MaxSpRecursionDepth is the name for 'max_sp_recursion_depth' system variable.
	MaxSpRecursionDepth = "max_sp_recursion_depth"
	// MaxUserConnections is the name for 'max_user_connections' system variable.
	MaxUserConnections = "max_user_connections"
	// OfflineMode is the name for 'offline_mode' system variable.
	OfflineMode = "offline_mode"
	// InteractiveTimeout is the name for 'interactive_timeout' system variable.
	InteractiveTimeout = "interactive_timeout"
	// FlushTime is the name for 'flush_time' system variable.
	FlushTime = "flush_time"
	// PseudoSlaveMode is the name for 'pseudo_slave_mode' system variable.
	PseudoSlaveMode = "pseudo_slave_mode"
	// LowPriorityUpdates is the name for 'low_priority_updates' system variable.
	LowPriorityUpdates = "low_priority_updates"
	// SessionTrackGtids is the name for 'session_track_gtids' system variable.
	SessionTrackGtids = "session_track_gtids"
	// OldPasswords is the name for 'old_passwords' system variable.
	OldPasswords = "old_passwords"
	// MaxConnections is the name for 'max_connections' system variable.
	MaxConnections = "max_connections"
	// SkipNameResolve is the name for 'skip_name_resolve' system variable.
	SkipNameResolve = "skip_name_resolve"
	// ForeignKeyChecks is the name for 'foreign_key_checks' system variable.
	ForeignKeyChecks = "foreign_key_checks"
	// SQLSafeUpdates is the name for 'sql_safe_updates' system variable.
	SQLSafeUpdates = "sql_safe_updates"
	// WarningCount is the name for 'warning_count' system variable.
	WarningCount = "warning_count"
	// ErrorCount is the name for 'error_count' system variable.
	ErrorCount = "error_count"
	// SQLSelectLimit is the name for 'sql_select_limit' system variable.
	SQLSelectLimit = "sql_select_limit"
	// MaxConnectErrors is the name for 'max_connect_errors' system variable.
	MaxConnectErrors = "max_connect_errors"
	// TableDefinitionCache is the name for 'table_definition_cache' system variable.
	TableDefinitionCache = "table_definition_cache"
	// TmpTableSize is the name for 'tmp_table_size' system variable.
	TmpTableSize = "tmp_table_size"
	// ConnectTimeout is the name for 'connect_timeout' system variable.
	ConnectTimeout = "connect_timeout"
	// SyncBinlog is the name for 'sync_binlog' system variable.
	SyncBinlog = "sync_binlog"
	// BlockEncryptionMode is the name for 'block_encryption_mode' system variable.
	BlockEncryptionMode = "block_encryption_mode"
	// WaitTimeout is the name for 'wait_timeout' system variable.
	WaitTimeout = "wait_timeout"
	// ValidatePasswordNumberCount is the name of 'validate_password_number_count' system variable.
	ValidatePasswordNumberCount = "validate_password_number_count"
	// ValidatePasswordLength is the name of 'validate_password_length' system variable.
	ValidatePasswordLength = "validate_password_length"
	// PluginDir is the name of 'plugin_dir' system variable.
	PluginDir = "plugin_dir"
	// PluginLoad is the name of 'plugin_load' system variable.
	PluginLoad = "plugin_load"
	// Port is the name for 'port' system variable.
	Port = "port"
	// DataDir is the name for 'datadir' system variable.
	DataDir = "datadir"
	// Profiling is the name for 'Profiling' system variable.
	Profiling = "profiling"
	// Socket is the name for 'socket' system variable.
	Socket = "socket"
	// BinlogOrderCommits is the name for 'binlog_order_commits' system variable.
	BinlogOrderCommits = "binlog_order_commits"
	// MasterVerifyChecksum is the name for 'master_verify_checksum' system variable.
	MasterVerifyChecksum = "master_verify_checksum"
	// ValidatePasswordCheckUserName is the name for 'validate_password_check_user_name' system variable.
	ValidatePasswordCheckUserName = "validate_password_check_user_name"
	// SuperReadOnly is the name for 'super_read_only' system variable.
	SuperReadOnly = "super_read_only"
	// SQLNotes is the name for 'sql_notes' system variable.
	SQLNotes = "sql_notes"
	// QueryCacheType is the name for 'query_cache_type' system variable.
	QueryCacheType = "query_cache_type"
	// SlaveCompressedProtocol is the name for 'slave_compressed_protocol' system variable.
	SlaveCompressedProtocol = "slave_compressed_protocol"
	// BinlogRowQueryLogEvents is the name for 'binlog_rows_query_log_events' system variable.
	BinlogRowQueryLogEvents = "binlog_rows_query_log_events"
	// LogSlowSlaveStatements is the name for 'log_slow_slave_statements' system variable.
	LogSlowSlaveStatements = "log_slow_slave_statements"
	// LogSlowAdminStatements is the name for 'log_slow_admin_statements' system variable.
	LogSlowAdminStatements = "log_slow_admin_statements"
	// LogQueriesNotUsingIndexes is the name for 'log_queries_not_using_indexes' system variable.
	LogQueriesNotUsingIndexes = "log_queries_not_using_indexes"
	// QueryCacheWlockInvalidate is the name for 'query_cache_wlock_invalidate' system variable.
	QueryCacheWlockInvalidate = "query_cache_wlock_invalidate"
	// SQLAutoIsNull is the name for 'sql_auto_is_null' system variable.
	SQLAutoIsNull = "sql_auto_is_null"
	// RelayLogPurge is the name for 'relay_log_purge' system variable.
	RelayLogPurge = "relay_log_purge"
	// AutomaticSpPrivileges is the name for 'automatic_sp_privileges' system variable.
	AutomaticSpPrivileges = "automatic_sp_privileges"
	// SQLQuoteShowCreate is the name for 'sql_quote_show_create' system variable.
	SQLQuoteShowCreate = "sql_quote_show_create"
	// SlowQueryLog is the name for 'slow_query_log' system variable.
	SlowQueryLog = "slow_query_log"
	// BinlogDirectNonTransactionalUpdates is the name for 'binlog_direct_non_transactional_updates' system variable.
	BinlogDirectNonTransactionalUpdates = "binlog_direct_non_transactional_updates"
	// SQLBigSelects is the name for 'sql_big_selects' system variable.
	SQLBigSelects = "sql_big_selects"
	// LogBinTrustFunctionCreators is the name for 'log_bin_trust_function_creators' system variable.
	LogBinTrustFunctionCreators = "log_bin_trust_function_creators"
	// OldAlterTable is the name for 'old_alter_table' system variable.
	OldAlterTable = "old_alter_table"
	// EnforceGtidConsistency is the name for 'enforce_gtid_consistency' system variable.
	EnforceGtidConsistency = "enforce_gtid_consistency"
	// SecureAuth is the name for 'secure_auth' system variable.
	SecureAuth = "secure_auth"
	// UniqueChecks is the name for 'unique_checks' system variable.
	UniqueChecks = "unique_checks"
	// SQLWarnings is the name for 'sql_warnings' system variable.
	SQLWarnings = "sql_warnings"
	// AutoCommit is the name for 'autocommit' system variable.
	AutoCommit = "autocommit"
	// KeepFilesOnCreate is the name for 'keep_files_on_create' system variable.
	KeepFilesOnCreate = "keep_files_on_create"
	// ShowOldTemporals is the name for 'show_old_temporals' system variable.
	ShowOldTemporals = "show_old_temporals"
	// LocalInFile is the name for 'local_infile' system variable.
	LocalInFile = "local_infile"
	// PerformanceSchema is the name for 'performance_schema' system variable.
	PerformanceSchema = "performance_schema"
	// Flush is the name for 'flush' system variable.
	Flush = "flush"
	// SlaveAllowBatching is the name for 'slave_allow_batching' system variable.
	SlaveAllowBatching = "slave_allow_batching"
	// MyISAMUseMmap is the name for 'myisam_use_mmap' system variable.
	MyISAMUseMmap = "myisam_use_mmap"
	// InnodbFilePerTable is the name for 'innodb_file_per_table' system variable.
	InnodbFilePerTable = "innodb_file_per_table"
	// InnodbLogCompressedPages is the name for 'innodb_log_compressed_pages' system variable.
	InnodbLogCompressedPages = "innodb_log_compressed_pages"
	// InnodbPrintAllDeadlocks is the name for 'innodb_print_all_deadlocks' system variable.
	InnodbPrintAllDeadlocks = "innodb_print_all_deadlocks"
	// InnodbStrictMode is the name for 'innodb_strict_mode' system variable.
	InnodbStrictMode = "innodb_strict_mode"
	// InnodbCmpPerIndexEnabled is the name for 'innodb_cmp_per_index_enabled' system variable.
	InnodbCmpPerIndexEnabled = "innodb_cmp_per_index_enabled"
	// InnodbBufferPoolDumpAtShutdown is the name for 'innodb_buffer_pool_dump_at_shutdown' system variable.
	InnodbBufferPoolDumpAtShutdown = "innodb_buffer_pool_dump_at_shutdown"
	// InnodbAdaptiveHashIndex is the name for 'innodb_adaptive_hash_index' system variable.
	InnodbAdaptiveHashIndex = "innodb_adaptive_hash_index"
	// InnodbFtEnableStopword is the name for 'innodb_ft_enable_stopword' system variable.
	InnodbFtEnableStopword = "innodb_ft_enable_stopword"
	// InnodbSupportXA is the name for 'innodb_support_xa' system variable.
	InnodbSupportXA = "innodb_support_xa"
	// InnodbOptimizeFullTextOnly is the name for 'innodb_optimize_fulltext_only' system variable.
	InnodbOptimizeFullTextOnly = "innodb_optimize_fulltext_only"
	// InnodbStatusOutputLocks is the name for 'innodb_status_output_locks' system variable.
	InnodbStatusOutputLocks = "innodb_status_output_locks"
	// InnodbBufferPoolDumpNow is the name for 'innodb_buffer_pool_dump_now' system variable.
	InnodbBufferPoolDumpNow = "innodb_buffer_pool_dump_now"
	// InnodbBufferPoolLoadNow is the name for 'innodb_buffer_pool_load_now' system variable.
	InnodbBufferPoolLoadNow = "innodb_buffer_pool_load_now"
	// InnodbStatsOnMetadata is the name for 'innodb_stats_on_metadata' system variable.
	InnodbStatsOnMetadata = "innodb_stats_on_metadata"
	// InnodbDisableSortFileCache is the name for 'innodb_disable_sort_file_cache' system variable.
	InnodbDisableSortFileCache = "innodb_disable_sort_file_cache"
	// InnodbStatsAutoRecalc is the name for 'innodb_stats_auto_recalc' system variable.
	InnodbStatsAutoRecalc = "innodb_stats_auto_recalc"
	// InnodbBufferPoolLoadAbort is the name for 'innodb_buffer_pool_load_abort' system variable.
	InnodbBufferPoolLoadAbort = "innodb_buffer_pool_load_abort"
	// InnodbStatsPersistent is the name for 'innodb_stats_persistent' system variable.
	InnodbStatsPersistent = "innodb_stats_persistent"
	// InnodbRandomReadAhead is the name for 'innodb_random_read_ahead' system variable.
	InnodbRandomReadAhead = "innodb_random_read_ahead"
	// InnodbAdaptiveFlushing is the name for 'innodb_adaptive_flushing' system variable.
	InnodbAdaptiveFlushing = "innodb_adaptive_flushing"
	// InnodbTableLocks is the name for 'innodb_table_locks' system variable.
	InnodbTableLocks = "innodb_table_locks"
	// InnodbStatusOutput is the name for 'innodb_status_output' system variable.
	InnodbStatusOutput = "innodb_status_output"

	// NetBufferLength is the name for 'net_buffer_length' system variable.
	NetBufferLength = "net_buffer_length"
	// QueryCacheSize is the name of 'query_cache_size' system variable.
	QueryCacheSize = "query_cache_size"
	// TxReadOnly is the name of 'tx_read_only' system variable.
	TxReadOnly = "tx_read_only"
	// TransactionReadOnly is the name of 'transaction_read_only' system variable.
	TransactionReadOnly = "transaction_read_only"
	// CharacterSetServer is the name of 'character_set_server' system variable.
	CharacterSetServer = "character_set_server"
	// AutoIncrementIncrement is the name of 'auto_increment_increment' system variable.
	AutoIncrementIncrement = "auto_increment_increment"
	// AutoIncrementOffset is the name of 'auto_increment_offset' system variable.
	AutoIncrementOffset = "auto_increment_offset"
	// InitConnect is the name of 'init_connect' system variable.
	InitConnect = "init_connect"
	// CollationServer is the name of 'collation_server' variable.
	CollationServer = "collation_server"
	// NetWriteTimeout is the name of 'net_write_timeout' variable.
	NetWriteTimeout = "net_write_timeout"
	// ThreadPoolSize is the name of 'thread_pool_size' variable.
	ThreadPoolSize = "thread_pool_size"
	// WindowingUseHighPrecision is the name of 'windowing_use_high_precision' system variable.
	WindowingUseHighPrecision = "windowing_use_high_precision"
	// OptimizerSwitch is the name of 'optimizer_switch' system variable.
	OptimizerSwitch = "optimizer_switch"
)

// GlobalVarAccessor is the interface for accessing global scope system and status variables.
type GlobalVarAccessor interface {
	// GetAllSysVars gets all the global system variable values.
	GetAllSysVars() (map[string]string, error)
	// GetGlobalSysVar gets the global system variable value for name.
	GetGlobalSysVar(name string) (string, error)
	// SetGlobalSysVar sets the global system variable name to value.
	SetGlobalSysVar(name string, value string) error
}<|MERGE_RESOLUTION|>--- conflicted
+++ resolved
@@ -79,11 +79,6 @@
 	AutoConvertNegativeBool bool
 	// AutoConvertOutOfRange applies to int and unsigned types.
 	AutoConvertOutOfRange bool
-<<<<<<< HEAD
-
-	// IsHintUpdatable indicate whether it's updatable via SET_VAR() hint (optional)
-	IsHintUpdatable bool
-=======
 	// ReadOnly applies to all types
 	ReadOnly bool
 	// PossibleValues applies to ENUM type
@@ -92,7 +87,8 @@
 	AllowEmpty bool
 	// AllowEmptyAll is a special behavior that only applies to TiDBCapturePlanBaseline (do not use)
 	AllowEmptyAll bool
->>>>>>> c7651f02
+	// IsHintUpdatable indicate whether it's updatable via SET_VAR() hint (optional)
+	IsHintUpdatable bool
 }
 
 var sysVars map[string]*SysVar
@@ -357,13 +353,8 @@
 	{Scope: ScopeGlobal, Name: "innodb_max_dirty_pages_pct_lwm", Value: "0"},
 	{Scope: ScopeGlobal, Name: LogQueriesNotUsingIndexes, Value: BoolOff, Type: TypeBool},
 	{Scope: ScopeSession, Name: "timestamp", Value: ""},
-<<<<<<< HEAD
-	{Scope: ScopeGlobal | ScopeSession, Name: QueryCacheWlockInvalidate, Value: "0", Type: TypeBool},
-	{Scope: ScopeGlobal | ScopeSession, Name: "sql_buffer_result", Value: "OFF", IsHintUpdatable: true},
-=======
 	{Scope: ScopeGlobal | ScopeSession, Name: QueryCacheWlockInvalidate, Value: BoolOff, Type: TypeBool},
-	{Scope: ScopeGlobal | ScopeSession, Name: "sql_buffer_result", Value: BoolOff},
->>>>>>> c7651f02
+	{Scope: ScopeGlobal | ScopeSession, Name: "sql_buffer_result", Value: BoolOff, IsHintUpdatable: true},
 	{Scope: ScopeGlobal | ScopeSession, Name: "character_set_filesystem", Value: "binary"},
 	{Scope: ScopeGlobal | ScopeSession, Name: "collation_database", Value: mysql.DefaultCollationName},
 	{Scope: ScopeGlobal | ScopeSession, Name: AutoIncrementIncrement, Value: strconv.FormatInt(DefAutoIncrementIncrement, 10), Type: TypeUnsigned, MinValue: 1, MaxValue: math.MaxUint16, AutoConvertOutOfRange: true},
@@ -372,11 +363,7 @@
 	{Scope: ScopeGlobal | ScopeSession, Name: "div_precision_increment", Value: "4", IsHintUpdatable: true},
 	{Scope: ScopeGlobal, Name: "innodb_lru_scan_depth", Value: "1024"},
 	{Scope: ScopeGlobal, Name: "innodb_purge_rseg_truncate_frequency", Value: ""},
-<<<<<<< HEAD
-	{Scope: ScopeGlobal | ScopeSession, Name: SQLAutoIsNull, Value: "0", Type: TypeBool, IsHintUpdatable: true},
-=======
-	{Scope: ScopeGlobal | ScopeSession, Name: SQLAutoIsNull, Value: BoolOff, Type: TypeBool},
->>>>>>> c7651f02
+	{Scope: ScopeGlobal | ScopeSession, Name: SQLAutoIsNull, Value: BoolOff, Type: TypeBool, IsHintUpdatable: true},
 	{Scope: ScopeNone, Name: "innodb_api_enable_binlog", Value: "0"},
 	{Scope: ScopeGlobal | ScopeSession, Name: "innodb_ft_user_stopword_table", Value: ""},
 	{Scope: ScopeNone, Name: "server_id_bits", Value: "32"},
@@ -398,15 +385,9 @@
 	{Scope: ScopeGlobal, Name: "myisam_data_pointer_size", Value: "6"},
 	{Scope: ScopeGlobal, Name: "ndb_optimization_delay", Value: ""},
 	{Scope: ScopeGlobal, Name: "innodb_ft_num_word_optimize", Value: "2000"},
-<<<<<<< HEAD
 	{Scope: ScopeGlobal | ScopeSession, Name: "max_join_size", Value: "18446744073709551615", IsHintUpdatable: true},
-	{Scope: ScopeNone, Name: CoreFile, Value: "0", Type: TypeBool},
+	{Scope: ScopeNone, Name: CoreFile, Value: BoolOff, Type: TypeBool},
 	{Scope: ScopeGlobal | ScopeSession, Name: "max_seeks_for_key", Value: "18446744073709551615", IsHintUpdatable: true},
-=======
-	{Scope: ScopeGlobal | ScopeSession, Name: "max_join_size", Value: "18446744073709551615"},
-	{Scope: ScopeNone, Name: CoreFile, Value: BoolOff, Type: TypeBool},
-	{Scope: ScopeGlobal | ScopeSession, Name: "max_seeks_for_key", Value: "18446744073709551615"},
->>>>>>> c7651f02
 	{Scope: ScopeNone, Name: "innodb_log_buffer_size", Value: "8388608"},
 	{Scope: ScopeGlobal, Name: "delayed_insert_timeout", Value: "300"},
 	{Scope: ScopeGlobal, Name: "max_relay_log_size", Value: "0"},
@@ -464,17 +445,10 @@
 	{Scope: ScopeSession, Name: "debug_sync", Value: ""},
 	{Scope: ScopeGlobal, Name: InnodbStatsAutoRecalc, Value: "1"},
 	{Scope: ScopeGlobal | ScopeSession, Name: "lc_messages", Value: "en_US"},
-<<<<<<< HEAD
 	{Scope: ScopeGlobal | ScopeSession, Name: "bulk_insert_buffer_size", Value: "8388608", IsHintUpdatable: true},
-	{Scope: ScopeGlobal | ScopeSession, Name: BinlogDirectNonTransactionalUpdates, Value: "0", Type: TypeBool},
-	{Scope: ScopeGlobal, Name: "innodb_change_buffering", Value: "all"},
-	{Scope: ScopeGlobal | ScopeSession, Name: SQLBigSelects, Value: "1", Type: TypeBool, IsHintUpdatable: true},
-=======
-	{Scope: ScopeGlobal | ScopeSession, Name: "bulk_insert_buffer_size", Value: "8388608"},
 	{Scope: ScopeGlobal | ScopeSession, Name: BinlogDirectNonTransactionalUpdates, Value: BoolOff, Type: TypeBool},
 	{Scope: ScopeGlobal, Name: "innodb_change_buffering", Value: "all"},
-	{Scope: ScopeGlobal | ScopeSession, Name: SQLBigSelects, Value: BoolOn, Type: TypeBool},
->>>>>>> c7651f02
+	{Scope: ScopeGlobal | ScopeSession, Name: SQLBigSelects, Value: BoolOn, Type: TypeBool, IsHintUpdatable: true},
 	{Scope: ScopeGlobal | ScopeSession, Name: CharacterSetResults, Value: mysql.DefaultCharset},
 	{Scope: ScopeGlobal, Name: "innodb_max_purge_lag_delay", Value: "0"},
 	{Scope: ScopeGlobal | ScopeSession, Name: "session_track_schema", Value: ""},
@@ -537,13 +511,8 @@
 	{Scope: ScopeGlobal, Name: EnforceGtidConsistency, Value: BoolOff, Type: TypeEnum, PossibleValues: []string{BoolOff, BoolOn, "WARN"}},
 	{Scope: ScopeGlobal, Name: SecureAuth, Value: BoolOn, Type: TypeBool},
 	{Scope: ScopeNone, Name: "max_tmp_tables", Value: "32"},
-<<<<<<< HEAD
-	{Scope: ScopeGlobal, Name: InnodbRandomReadAhead, Value: "0", Type: TypeBool, AutoConvertNegativeBool: true},
-	{Scope: ScopeGlobal | ScopeSession, Name: UniqueChecks, Value: "1", Type: TypeBool, IsHintUpdatable: true},
-=======
 	{Scope: ScopeGlobal, Name: InnodbRandomReadAhead, Value: BoolOff, Type: TypeBool, AutoConvertNegativeBool: true},
-	{Scope: ScopeGlobal | ScopeSession, Name: UniqueChecks, Value: BoolOn, Type: TypeBool},
->>>>>>> c7651f02
+	{Scope: ScopeGlobal | ScopeSession, Name: UniqueChecks, Value: BoolOn, Type: TypeBool, IsHintUpdatable: true},
 	{Scope: ScopeGlobal, Name: "internal_tmp_disk_storage_engine", Value: ""},
 	{Scope: ScopeGlobal | ScopeSession, Name: "myisam_repair_threads", Value: "1"},
 	{Scope: ScopeGlobal, Name: "ndb_eventbuffer_max_alloc", Value: ""},
@@ -653,13 +622,8 @@
 	{Scope: ScopeGlobal, Name: "innodb_undo_logs", Value: "128"},
 	{Scope: ScopeNone, Name: "performance_schema_max_cond_instances", Value: "3504"},
 	{Scope: ScopeGlobal, Name: "delayed_insert_limit", Value: "100"},
-<<<<<<< HEAD
-	{Scope: ScopeGlobal, Name: Flush, Value: "0", Type: TypeBool},
+	{Scope: ScopeGlobal, Name: Flush, Value: BoolOff, Type: TypeBool},
 	{Scope: ScopeGlobal | ScopeSession, Name: "eq_range_index_dive_limit", Value: "200", IsHintUpdatable: true},
-=======
-	{Scope: ScopeGlobal, Name: Flush, Value: BoolOff, Type: TypeBool},
-	{Scope: ScopeGlobal | ScopeSession, Name: "eq_range_index_dive_limit", Value: "10"},
->>>>>>> c7651f02
 	{Scope: ScopeNone, Name: "performance_schema_events_stages_history_size", Value: "10"},
 	{Scope: ScopeGlobal | ScopeSession, Name: "character_set_connection", Value: mysql.DefaultCharset},
 	{Scope: ScopeGlobal, Name: MyISAMUseMmap, Value: BoolOff, Type: TypeBool, AutoConvertNegativeBool: true},
@@ -681,23 +645,14 @@
 	{Scope: ScopeNone, Name: "innodb_undo_directory", Value: "."},
 	{Scope: ScopeNone, Name: "bind_address", Value: "*"},
 	{Scope: ScopeGlobal, Name: "innodb_sync_spin_loops", Value: "30"},
-<<<<<<< HEAD
-	{Scope: ScopeGlobal | ScopeSession, Name: SQLSafeUpdates, Value: "0", Type: TypeBool, IsHintUpdatable: true},
-=======
-	{Scope: ScopeGlobal | ScopeSession, Name: SQLSafeUpdates, Value: BoolOff, Type: TypeBool},
->>>>>>> c7651f02
+	{Scope: ScopeGlobal | ScopeSession, Name: SQLSafeUpdates, Value: BoolOff, Type: TypeBool, IsHintUpdatable: true},
 	{Scope: ScopeNone, Name: "tmpdir", Value: "/var/tmp/"},
 	{Scope: ScopeGlobal, Name: "innodb_thread_concurrency", Value: "0"},
 	{Scope: ScopeGlobal, Name: "innodb_buffer_pool_dump_pct", Value: ""},
 	{Scope: ScopeGlobal | ScopeSession, Name: "lc_time_names", Value: "en_US"},
 	{Scope: ScopeGlobal | ScopeSession, Name: "max_statement_time", Value: ""},
-<<<<<<< HEAD
-	{Scope: ScopeGlobal | ScopeSession, Name: EndMakersInJSON, Value: "0", Type: TypeBool, IsHintUpdatable: true},
-	{Scope: ScopeGlobal, Name: AvoidTemporalUpgrade, Value: "0", Type: TypeBool},
-=======
-	{Scope: ScopeGlobal | ScopeSession, Name: EndMakersInJSON, Value: BoolOff, Type: TypeBool},
+	{Scope: ScopeGlobal | ScopeSession, Name: EndMakersInJSON, Value: BoolOff, Type: TypeBool, IsHintUpdatable: true},
 	{Scope: ScopeGlobal, Name: AvoidTemporalUpgrade, Value: BoolOff, Type: TypeBool},
->>>>>>> c7651f02
 	{Scope: ScopeGlobal, Name: "key_cache_age_threshold", Value: "300"},
 	{Scope: ScopeGlobal, Name: InnodbStatusOutput, Value: BoolOff, Type: TypeBool, AutoConvertNegativeBool: true},
 	{Scope: ScopeSession, Name: "identity", Value: ""},
@@ -708,11 +663,7 @@
 	{Scope: ScopeSession, Name: ErrorCount, Value: "0", ReadOnly: true},
 	{Scope: ScopeGlobal | ScopeSession, Name: "information_schema_stats_expiry", Value: "86400"},
 	{Scope: ScopeGlobal, Name: ThreadPoolSize, Value: "16", Type: TypeUnsigned, MinValue: 1, MaxValue: 64, AutoConvertOutOfRange: true},
-<<<<<<< HEAD
-	{Scope: ScopeGlobal | ScopeSession, Name: WindowingUseHighPrecision, Value: "ON", Type: TypeBool, IsHintUpdatable: true},
-=======
-	{Scope: ScopeGlobal | ScopeSession, Name: WindowingUseHighPrecision, Value: BoolOn, Type: TypeBool},
->>>>>>> c7651f02
+	{Scope: ScopeGlobal | ScopeSession, Name: WindowingUseHighPrecision, Value: BoolOn, Type: TypeBool, IsHintUpdatable: true},
 	/* TiDB specific variables */
 	{Scope: ScopeSession, Name: TiDBSnapshot, Value: ""},
 	{Scope: ScopeSession, Name: TiDBOptAggPushDown, Value: BoolToOnOff(DefOptAggPushDown), Type: TypeBool},

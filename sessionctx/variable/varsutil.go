--- conflicted
+++ resolved
@@ -239,7 +239,7 @@
 		return err
 	}
 	CheckDeprecationSetSystemVar(vars, name)
-	return vars.SetTmpSystemVar(name, sVal)
+	return vars.SetSQLLevelVar(name, sVal)
 }
 
 // ValidateGetSystemVar checks if system variable exists and validates its scope when get system variable.
@@ -500,9 +500,13 @@
 		_, err := parseTimeZone(value)
 		return value, err
 	case SecureAuth:
-<<<<<<< HEAD
-		if strings.EqualFold(value, "ON") || value == "1" {
-			return "1", nil
+		if TiDBOptOn(value) {
+			return BoolOn, nil
+		}
+		return value, ErrWrongValueForVar.GenWithStackByArgs(name, value)
+	case WindowingUseHighPrecision:
+		if TiDBOptOn(value) {
+			return BoolOn, nil
 		}
 		return value, ErrWrongValueForVar.GenWithStackByArgs(name, value)
 	case OptimizerSwitch:
@@ -538,17 +542,6 @@
 			return value, ErrWrongValueForVar.GenWithStackByArgs(name, value)
 		}
 		return strings.Join(origFlags, ","), nil
-	case WindowingUseHighPrecision:
-		if strings.EqualFold(value, "OFF") || value == "0" {
-			return "OFF", nil
-		} else if strings.EqualFold(value, "ON") || value == "1" {
-			return "ON", nil
-=======
-		if TiDBOptOn(value) {
-			return BoolOn, nil
->>>>>>> c7651f02
-		}
-		return value, ErrWrongValueForVar.GenWithStackByArgs(name, value)
 	case TiDBOptBCJ:
 		if TiDBOptOn(value) && vars.AllowBatchCop == 0 {
 			return value, ErrWrongValueForVar.GenWithStackByArgs("Can't set Broadcast Join to 1 but tidb_allow_batch_cop is 0, please active batch cop at first.")

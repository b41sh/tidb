// Copyright 2019 PingCAP, Inc.
//
// Licensed under the Apache License, Version 2.0 (the "License");
// you may not use this file except in compliance with the License.
// You may obtain a copy of the License at
//
//     http://www.apache.org/licenses/LICENSE-2.0
//
// Unless required by applicable law or agreed to in writing, software
// distributed under the License is distributed on an "AS IS" BASIS,
// See the License for the specific language governing permissions and
// limitations under the License.

package expression

import (
	"testing"

	. "github.com/pingcap/check"
	"github.com/pingcap/parser/ast"
	"github.com/pingcap/tidb/types"
)

var vecBuiltinStringCases = map[string][]vecExprBenchCase{
	ast.Length:         {},
	ast.ASCII:          {},
	ast.Concat:         {},
	ast.ConcatWS:       {},
	ast.Convert:        {},
	ast.Substring:      {},
	ast.SubstringIndex: {},
	ast.Locate: {
		{
			retEvalType:   types.ETInt,
			childrenTypes: []types.EvalType{types.ETString, types.ETString},
			geners:        []dataGenerator{&randLenStrGener{0, 10}, &randLenStrGener{0, 20}},
		},
		{
			retEvalType:   types.ETInt,
			childrenTypes: []types.EvalType{types.ETString, types.ETString},
			geners:        []dataGenerator{&randLenStrGener{1, 2}, &randLenStrGener{0, 20}},
		},
		{
			retEvalType:   types.ETInt,
			childrenTypes: []types.EvalType{types.ETString, types.ETString, types.ETInt},
			geners:        []dataGenerator{&randLenStrGener{0, 10}, &randLenStrGener{0, 20}, &rangeInt64Gener{-10, 20}},
		},
		{
			retEvalType:   types.ETInt,
			childrenTypes: []types.EvalType{types.ETString, types.ETString, types.ETInt},
			geners:        []dataGenerator{&randLenStrGener{1, 2}, &randLenStrGener{0, 10}, &rangeInt64Gener{0, 8}},
		},
	},
	ast.Hex: {},
	ast.Unhex: {
		{retEvalType: types.ETString, childrenTypes: []types.EvalType{types.ETString}, geners: []dataGenerator{&randHexStrGener{10, 100}}},
	},
<<<<<<< HEAD
	ast.Trim:  {},
	ast.LTrim: {},
	ast.RTrim: {},
	ast.Lpad: {
		{
			retEvalType:   types.ETString,
			childrenTypes: []types.EvalType{types.ETString, types.ETInt, types.ETString},
			geners:        []dataGenerator{&randLenStrGener{0, 20}, &rangeInt64Gener{0, 20}, &randLenStrGener{0, 10}},
		},
		{
			retEvalType:   types.ETString,
			childrenTypes: []types.EvalType{types.ETString, types.ETInt, types.ETString},
			geners:        []dataGenerator{&defaultGener{0.2, types.ETString}, &defaultGener{0.2, types.ETInt}, &defaultGener{0.2, types.ETString}},
		},
	},
=======
	ast.Trim: {
		{retEvalType: types.ETString, childrenTypes: []types.EvalType{types.ETString, types.ETString}, geners: []dataGenerator{&randLenStrGener{10, 20}, &randLenStrGener{5, 25}}},
	},
	ast.LTrim:     {},
	ast.RTrim:     {},
	ast.Lpad:      {},
>>>>>>> 63d1b1d0
	ast.Rpad:      {},
	ast.BitLength: {},
	ast.FindInSet: {},
	ast.Field:     {},
	ast.MakeSet:   {},
	ast.Oct: {
		{retEvalType: types.ETString, childrenTypes: []types.EvalType{types.ETInt}},
	},
	ast.Ord:   {},
	ast.Quote: {},
	ast.Bin: {
		{retEvalType: types.ETString, childrenTypes: []types.EvalType{types.ETInt}},
	},
	ast.ToBase64: {
		{retEvalType: types.ETString, childrenTypes: []types.EvalType{types.ETString}, geners: []dataGenerator{&randLenStrGener{0, 10}}},
	},
	ast.FromBase64: {
		{retEvalType: types.ETString, childrenTypes: []types.EvalType{types.ETString}, geners: []dataGenerator{&randLenStrGener{10, 100}}},
	},
	ast.ExportSet: {},
	ast.Repeat: {
		{retEvalType: types.ETString, childrenTypes: []types.EvalType{types.ETString, types.ETInt}, geners: []dataGenerator{&randLenStrGener{10, 20}, &rangeInt64Gener{-10, 10}}},
	},
	ast.Lower: {
		{retEvalType: types.ETString, childrenTypes: []types.EvalType{types.ETString}},
	},
	ast.IsNull: {
		{retEvalType: types.ETInt, childrenTypes: []types.EvalType{types.ETString}, geners: []dataGenerator{&randLenStrGener{10, 20}}},
		{retEvalType: types.ETInt, childrenTypes: []types.EvalType{types.ETString}, geners: []dataGenerator{&defaultGener{0.2, types.ETString}}},
	},
	ast.Upper: {
		{retEvalType: types.ETString, childrenTypes: []types.EvalType{types.ETString}},
	},
	ast.Right: {
		{retEvalType: types.ETString, childrenTypes: []types.EvalType{types.ETString, types.ETInt}},
	},
	ast.Left: {
		{retEvalType: types.ETString, childrenTypes: []types.EvalType{types.ETString, types.ETInt}},
	},
	ast.Space: {
		{retEvalType: types.ETString, childrenTypes: []types.EvalType{types.ETInt}, geners: []dataGenerator{&rangeInt64Gener{-10, 2000}}},
		{retEvalType: types.ETString, childrenTypes: []types.EvalType{types.ETInt}, geners: []dataGenerator{&rangeInt64Gener{5, 10}}},
	},
	ast.Reverse: {
		{retEvalType: types.ETString, childrenTypes: []types.EvalType{types.ETString}, geners: []dataGenerator{&randLenStrGener{10, 20}}},
		{retEvalType: types.ETString, childrenTypes: []types.EvalType{types.ETString}, geners: []dataGenerator{&defaultGener{0.2, types.ETString}}},
	},
	ast.Replace: {
		{retEvalType: types.ETString, childrenTypes: []types.EvalType{types.ETString, types.ETString, types.ETString}, geners: []dataGenerator{&randLenStrGener{10, 20}, &randLenStrGener{0, 10}, &randLenStrGener{0, 10}}},
	},
	ast.InsertFunc: {
		{retEvalType: types.ETString, childrenTypes: []types.EvalType{types.ETString, types.ETInt, types.ETInt, types.ETString}, geners: []dataGenerator{&randLenStrGener{10, 20}, &rangeInt64Gener{-10, 20}, &rangeInt64Gener{0, 100}, &randLenStrGener{0, 10}}},
	},
}

func (s *testEvaluatorSuite) TestVectorizedBuiltinStringEvalOneVec(c *C) {
	testVectorizedEvalOneVec(c, vecBuiltinStringCases)
}

func (s *testEvaluatorSuite) TestVectorizedBuiltinStringFunc(c *C) {
	testVectorizedBuiltinFunc(c, vecBuiltinStringCases)
}

func BenchmarkVectorizedBuiltinStringEvalOneVec(b *testing.B) {
	benchmarkVectorizedEvalOneVec(b, vecBuiltinStringCases)
}

func BenchmarkVectorizedBuiltinStringFunc(b *testing.B) {
	benchmarkVectorizedBuiltinFunc(b, vecBuiltinStringCases)
}<|MERGE_RESOLUTION|>--- conflicted
+++ resolved
@@ -55,8 +55,9 @@
 	ast.Unhex: {
 		{retEvalType: types.ETString, childrenTypes: []types.EvalType{types.ETString}, geners: []dataGenerator{&randHexStrGener{10, 100}}},
 	},
-<<<<<<< HEAD
-	ast.Trim:  {},
+	ast.Trim: {
+		{retEvalType: types.ETString, childrenTypes: []types.EvalType{types.ETString, types.ETString}, geners: []dataGenerator{&randLenStrGener{10, 20}, &randLenStrGener{5, 25}}},
+	},
 	ast.LTrim: {},
 	ast.RTrim: {},
 	ast.Lpad: {
@@ -71,14 +72,6 @@
 			geners:        []dataGenerator{&defaultGener{0.2, types.ETString}, &defaultGener{0.2, types.ETInt}, &defaultGener{0.2, types.ETString}},
 		},
 	},
-=======
-	ast.Trim: {
-		{retEvalType: types.ETString, childrenTypes: []types.EvalType{types.ETString, types.ETString}, geners: []dataGenerator{&randLenStrGener{10, 20}, &randLenStrGener{5, 25}}},
-	},
-	ast.LTrim:     {},
-	ast.RTrim:     {},
-	ast.Lpad:      {},
->>>>>>> 63d1b1d0
 	ast.Rpad:      {},
 	ast.BitLength: {},
 	ast.FindInSet: {},

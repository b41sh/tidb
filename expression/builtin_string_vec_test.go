--- conflicted
+++ resolved
@@ -89,16 +89,11 @@
 	},
 	ast.LTrim: {},
 	ast.RTrim: {},
-<<<<<<< HEAD
-	ast.Lpad:  {},
-	ast.Rpad: {
-=======
 	ast.Lpad: {
->>>>>>> 2f7a66f2
 		{
 			retEvalType:   types.ETString,
 			childrenTypes: []types.EvalType{types.ETString, types.ETInt, types.ETString},
-			geners:        []dataGenerator{&randLenStrGener{0, 20}, &rangeInt64Gener{0, 20}, &randLenStrGener{0, 10}},
+			geners:        []dataGenerator{&randLenStrGener{0, 20}, &rangeInt64Gener{168435456, 368435456}, &randLenStrGener{0, 10}},
 		},
 		{
 			retEvalType:   types.ETString,
@@ -106,10 +101,18 @@
 			geners:        []dataGenerator{&defaultGener{0.2, types.ETString}, &defaultGener{0.2, types.ETInt}, &defaultGener{0.2, types.ETString}},
 		},
 	},
-<<<<<<< HEAD
-=======
-	ast.Rpad:      {},
->>>>>>> 2f7a66f2
+	ast.Rpad: {
+		{
+			retEvalType:   types.ETString,
+			childrenTypes: []types.EvalType{types.ETString, types.ETInt, types.ETString},
+			geners:        []dataGenerator{&randLenStrGener{0, 20}, &rangeInt64Gener{168435456, 368435456}, &randLenStrGener{0, 10}},
+		},
+		{
+			retEvalType:   types.ETString,
+			childrenTypes: []types.EvalType{types.ETString, types.ETInt, types.ETString},
+			geners:        []dataGenerator{&defaultGener{0.2, types.ETString}, &defaultGener{0.2, types.ETInt}, &defaultGener{0.2, types.ETString}},
+		},
+	},
 	ast.BitLength: {},
 	ast.FindInSet: {},
 	ast.Field:     {},

--- conflicted
+++ resolved
@@ -1104,27 +1104,15 @@
 	flag := int64(0)
 	if len(b.args) == 2 {
 		flag, isNull, err = b.args[1].EvalInt(b.ctx, row)
-<<<<<<< HEAD
-=======
 		if isNull {
 			flag = 0
 		}
->>>>>>> 751681ff
 		if err != nil {
 			return "", false, err
 		}
 	}
 	if flag != 0 {
-<<<<<<< HEAD
 		return swapBinaryUUID(bin), false, nil
-=======
-		swapBin := make([]byte, len(bin))
-		copy(swapBin[0:2], bin[6:8])
-		copy(swapBin[2:4], bin[4:6])
-		copy(swapBin[4:8], bin[0:4])
-		copy(swapBin[8:], bin[8:])
-		return string(swapBin), false, nil
->>>>>>> 751681ff
 	}
 	return string(bin), false, nil
 }
@@ -1177,26 +1165,18 @@
 		return "", false, errWrongValueForType.GenWithStackByArgs("string", val, "bin_to_uuid")
 	}
 
-<<<<<<< HEAD
 	str := u.String()
-	flag := int64(0)
-	if len(b.args) == 2 {
-		flag, isNull, err = b.args[1].EvalInt(b.ctx, row)
-=======
-	res := u.String()
 	flag := int64(0)
 	if len(b.args) == 2 {
 		flag, isNull, err = b.args[1].EvalInt(b.ctx, row)
 		if isNull {
 			flag = 0
 		}
->>>>>>> 751681ff
 		if err != nil {
 			return "", false, err
 		}
 	}
 	if flag != 0 {
-<<<<<<< HEAD
 		return swapStringUUID(str), false, nil
 	}
 	return str, false, nil
@@ -1221,17 +1201,4 @@
 	copy(buf[14:18], str[0:4])
 	copy(buf[18:], str[18:])
 	return string(buf)
-=======
-		swapRes := make([]byte, len(res))
-		copy(swapRes[0:4], res[9:13])
-		copy(swapRes[4:8], res[14:18])
-		copy(swapRes[8:9], res[8:9])
-		copy(swapRes[9:13], res[4:8])
-		copy(swapRes[13:14], res[13:14])
-		copy(swapRes[14:18], res[0:4])
-		copy(swapRes[18:], res[18:])
-		return string(swapRes), false, nil
-	}
-	return res, false, nil
->>>>>>> 751681ff
 }
--- conflicted
+++ resolved
@@ -52,12 +52,9 @@
 	_ functionClass = &releaseAllLocksFunctionClass{}
 	_ functionClass = &uuidFunctionClass{}
 	_ functionClass = &uuidShortFunctionClass{}
-<<<<<<< HEAD
+	_ functionClass = &vitessHashFunctionClass{}
 	_ functionClass = &uuidToBinFunctionClass{}
 	_ functionClass = &binToUUIDFunctionClass{}
-=======
-	_ functionClass = &vitessHashFunctionClass{}
->>>>>>> 3d8084e9
 )
 
 var (
@@ -80,12 +77,9 @@
 	_ builtinFunc = &builtinIsIPv4MappedSig{}
 	_ builtinFunc = &builtinIsIPv6Sig{}
 	_ builtinFunc = &builtinUUIDSig{}
-<<<<<<< HEAD
+	_ builtinFunc = &builtinVitessHashSig{}
 	_ builtinFunc = &builtinUUIDToBinSig{}
 	_ builtinFunc = &builtinBinToUUIDSig{}
-=======
-	_ builtinFunc = &builtinVitessHashSig{}
->>>>>>> 3d8084e9
 
 	_ builtinFunc = &builtinNameConstIntSig{}
 	_ builtinFunc = &builtinNameConstRealSig{}
@@ -1060,7 +1054,51 @@
 	return nil, errFunctionNotExists.GenWithStackByArgs("FUNCTION", "UUID_SHORT")
 }
 
-<<<<<<< HEAD
+type vitessHashFunctionClass struct {
+	baseFunctionClass
+}
+
+func (c *vitessHashFunctionClass) getFunction(ctx sessionctx.Context, args []Expression) (builtinFunc, error) {
+	if err := c.verifyArgs(args); err != nil {
+		return nil, err
+	}
+	bf, err := newBaseBuiltinFuncWithTp(ctx, c.funcName, args, types.ETInt, types.ETInt)
+	if err != nil {
+		return nil, err
+	}
+
+	bf.tp.Flen = 20 //64 bit unsigned
+	bf.tp.Flag |= mysql.UnsignedFlag
+	types.SetBinChsClnFlag(bf.tp)
+
+	sig := &builtinVitessHashSig{bf}
+	sig.setPbCode(tipb.ScalarFuncSig_VitessHash)
+	return sig, nil
+}
+
+type builtinVitessHashSig struct {
+	baseBuiltinFunc
+}
+
+func (b *builtinVitessHashSig) Clone() builtinFunc {
+	newSig := &builtinVitessHashSig{}
+	newSig.cloneFrom(&b.baseBuiltinFunc)
+	return newSig
+}
+
+// evalInt evals VITESS_HASH(int64).
+func (b *builtinVitessHashSig) evalInt(row chunk.Row) (int64, bool, error) {
+	shardKeyInt, isNull, err := b.args[0].EvalInt(b.ctx, row)
+	if isNull || err != nil {
+		return 0, true, err
+	}
+	var hashed uint64
+	if hashed, err = vitess.HashUint64(uint64(shardKeyInt)); err != nil {
+		return 0, true, err
+	}
+	return int64(hashed), false, nil
+}
+
 type uuidToBinFunctionClass struct {
 	baseFunctionClass
 }
@@ -1074,22 +1112,10 @@
 		argTps = append(argTps, types.ETInt)
 	}
 	bf, err := newBaseBuiltinFuncWithTp(ctx, c.funcName, args, types.ETString, argTps...)
-=======
-type vitessHashFunctionClass struct {
-	baseFunctionClass
-}
-
-func (c *vitessHashFunctionClass) getFunction(ctx sessionctx.Context, args []Expression) (builtinFunc, error) {
-	if err := c.verifyArgs(args); err != nil {
-		return nil, err
-	}
-	bf, err := newBaseBuiltinFuncWithTp(ctx, c.funcName, args, types.ETInt, types.ETInt)
->>>>>>> 3d8084e9
-	if err != nil {
-		return nil, err
-	}
-
-<<<<<<< HEAD
+	if err != nil {
+		return nil, err
+	}
+
 	bf.tp.Flen = 16
 	types.SetBinChsClnFlag(bf.tp)
 	bf.tp.Decimal = 0
@@ -1170,28 +1196,10 @@
 
 func (b *builtinBinToUUIDSig) Clone() builtinFunc {
 	newSig := &builtinBinToUUIDSig{}
-=======
-	bf.tp.Flen = 20 //64 bit unsigned
-	bf.tp.Flag |= mysql.UnsignedFlag
-	types.SetBinChsClnFlag(bf.tp)
-
-	sig := &builtinVitessHashSig{bf}
-	sig.setPbCode(tipb.ScalarFuncSig_VitessHash)
-	return sig, nil
-}
-
-type builtinVitessHashSig struct {
-	baseBuiltinFunc
-}
-
-func (b *builtinVitessHashSig) Clone() builtinFunc {
-	newSig := &builtinVitessHashSig{}
->>>>>>> 3d8084e9
-	newSig.cloneFrom(&b.baseBuiltinFunc)
-	return newSig
-}
-
-<<<<<<< HEAD
+	newSig.cloneFrom(&b.baseBuiltinFunc)
+	return newSig
+}
+
 // evalString evals BIN_TO_UUID(binary_uuid, swap_flag).
 // See https://dev.mysql.com/doc/refman/8.0/en/miscellaneous-functions.html#function_bin-to-uuid
 func (b *builtinBinToUUIDSig) evalString(row chunk.Row) (string, bool, error) {
@@ -1242,17 +1250,4 @@
 	copy(buf[14:18], str[0:4])
 	copy(buf[18:], str[18:])
 	return string(buf)
-=======
-// evalInt evals VITESS_HASH(int64).
-func (b *builtinVitessHashSig) evalInt(row chunk.Row) (int64, bool, error) {
-	shardKeyInt, isNull, err := b.args[0].EvalInt(b.ctx, row)
-	if isNull || err != nil {
-		return 0, true, err
-	}
-	var hashed uint64
-	if hashed, err = vitess.HashUint64(uint64(shardKeyInt)); err != nil {
-		return 0, true, err
-	}
-	return int64(hashed), false, nil
->>>>>>> 3d8084e9
 }
// Copyright 2017 PingCAP, Inc.
//
// Licensed under the Apache License, Version 2.0 (the "License");
// you may not use this file except in compliance with the License.
// You may obtain a copy of the License at
//
//     http://www.apache.org/licenses/LICENSE-2.0
//
// Unless required by applicable law or agreed to in writing, software
// distributed under the License is distributed on an "AS IS" BASIS,
// See the License for the specific language governing permissions and
// limitations under the License.

package expression

import (
	pmysql "github.com/pingcap/parser/mysql"
	mysql "github.com/pingcap/tidb/errno"
	"github.com/pingcap/tidb/sessionctx"
	"github.com/pingcap/tidb/types"
	"github.com/pingcap/tidb/util/dbterror"
)

// Error instances.
var (
	// All the exported errors are defined here:
	ErrIncorrectParameterCount     = dbterror.ClassExpression.NewStd(mysql.ErrWrongParamcountToNativeFct)
	ErrDivisionByZero              = dbterror.ClassExpression.NewStd(mysql.ErrDivisionByZero)
	ErrRegexp                      = dbterror.ClassExpression.NewStd(mysql.ErrRegexp)
	ErrOperandColumns              = dbterror.ClassExpression.NewStd(mysql.ErrOperandColumns)
	ErrCutValueGroupConcat         = dbterror.ClassExpression.NewStd(mysql.ErrCutValueGroupConcat)
	ErrFunctionsNoopImpl           = dbterror.ClassExpression.NewStdErr(mysql.ErrNotSupportedYet, pmysql.Message("function %s has only noop implementation in tidb now, use tidb_enable_noop_functions to enable these functions", nil), "", "")
	ErrInvalidArgumentForLogarithm = dbterror.ClassExpression.NewStd(mysql.ErrInvalidArgumentForLogarithm)
	ErrIncorrectType               = dbterror.ClassExpression.NewStd(mysql.ErrIncorrectType)

	// All the un-exported errors are defined here:
<<<<<<< HEAD
	errFunctionNotExists             = terror.ClassExpression.New(mysql.ErrSpDoesNotExist, mysql.MySQLErrName[mysql.ErrSpDoesNotExist])
	errZlibZData                     = terror.ClassExpression.New(mysql.ErrZlibZData, mysql.MySQLErrName[mysql.ErrZlibZData])
	errZlibZBuf                      = terror.ClassExpression.New(mysql.ErrZlibZBuf, mysql.MySQLErrName[mysql.ErrZlibZBuf])
	errIncorrectArgs                 = terror.ClassExpression.New(mysql.ErrWrongArguments, mysql.MySQLErrName[mysql.ErrWrongArguments])
	errUnknownCharacterSet           = terror.ClassExpression.New(mysql.ErrUnknownCharacterSet, mysql.MySQLErrName[mysql.ErrUnknownCharacterSet])
	errDefaultValue                  = terror.ClassExpression.New(mysql.ErrInvalidDefault, "invalid default value")
	errDeprecatedSyntaxNoReplacement = terror.ClassExpression.New(mysql.ErrWarnDeprecatedSyntaxNoReplacement, mysql.MySQLErrName[mysql.ErrWarnDeprecatedSyntaxNoReplacement])
	errBadField                      = terror.ClassExpression.New(mysql.ErrBadField, mysql.MySQLErrName[mysql.ErrBadField])
	errWarnAllowedPacketOverflowed   = terror.ClassExpression.New(mysql.ErrWarnAllowedPacketOverflowed, mysql.MySQLErrName[mysql.ErrWarnAllowedPacketOverflowed])
	errWarnOptionIgnored             = terror.ClassExpression.New(mysql.WarnOptionIgnored, mysql.MySQLErrName[mysql.WarnOptionIgnored])
	errTruncatedWrongValue           = terror.ClassExpression.New(mysql.ErrTruncatedWrongValue, mysql.MySQLErrName[mysql.ErrTruncatedWrongValue])
	errUnknownLocale                 = terror.ClassExpression.New(mysql.ErrUnknownLocale, mysql.MySQLErrName[mysql.ErrUnknownLocale])
	errNonUniq                       = terror.ClassExpression.New(mysql.ErrNonUniq, mysql.MySQLErrName[mysql.ErrNonUniq])
	errWrongValueForType             = terror.ClassExpression.New(mysql.ErrWrongValueForType, mysql.MySQLErrName[mysql.ErrWrongValueForType])
=======
	errFunctionNotExists             = dbterror.ClassExpression.NewStd(mysql.ErrSpDoesNotExist)
	errZlibZData                     = dbterror.ClassExpression.NewStd(mysql.ErrZlibZData)
	errZlibZBuf                      = dbterror.ClassExpression.NewStd(mysql.ErrZlibZBuf)
	errIncorrectArgs                 = dbterror.ClassExpression.NewStd(mysql.ErrWrongArguments)
	errUnknownCharacterSet           = dbterror.ClassExpression.NewStd(mysql.ErrUnknownCharacterSet)
	errDefaultValue                  = dbterror.ClassExpression.NewStdErr(mysql.ErrInvalidDefault, pmysql.Message("invalid default value", nil), "", "")
	errDeprecatedSyntaxNoReplacement = dbterror.ClassExpression.NewStd(mysql.ErrWarnDeprecatedSyntaxNoReplacement)
	errBadField                      = dbterror.ClassExpression.NewStd(mysql.ErrBadField)
	errWarnAllowedPacketOverflowed   = dbterror.ClassExpression.NewStd(mysql.ErrWarnAllowedPacketOverflowed)
	errWarnOptionIgnored             = dbterror.ClassExpression.NewStd(mysql.WarnOptionIgnored)
	errTruncatedWrongValue           = dbterror.ClassExpression.NewStd(mysql.ErrTruncatedWrongValue)
	errUnknownLocale                 = dbterror.ClassExpression.NewStd(mysql.ErrUnknownLocale)
	errNonUniq                       = dbterror.ClassExpression.NewStd(mysql.ErrNonUniq)
>>>>>>> c2d94ad5

	// Sequence usage privilege check.
	errSequenceAccessDenied = dbterror.ClassExpression.NewStd(mysql.ErrTableaccessDenied)
)

// handleInvalidTimeError reports error or warning depend on the context.
func handleInvalidTimeError(ctx sessionctx.Context, err error) error {
	if err == nil || !(types.ErrWrongValue.Equal(err) ||
		types.ErrTruncatedWrongVal.Equal(err) || types.ErrInvalidWeekModeFormat.Equal(err) ||
		types.ErrDatetimeFunctionOverflow.Equal(err)) {
		return err
	}
	sc := ctx.GetSessionVars().StmtCtx
	err = sc.HandleTruncate(err)
	if ctx.GetSessionVars().StrictSQLMode && (sc.InInsertStmt || sc.InUpdateStmt || sc.InDeleteStmt) {
		return err
	}
	return nil
}

// handleDivisionByZeroError reports error or warning depend on the context.
func handleDivisionByZeroError(ctx sessionctx.Context) error {
	sc := ctx.GetSessionVars().StmtCtx
	if sc.InInsertStmt || sc.InUpdateStmt || sc.InDeleteStmt {
		if !ctx.GetSessionVars().SQLMode.HasErrorForDivisionByZeroMode() {
			return nil
		}
		if ctx.GetSessionVars().StrictSQLMode && !sc.DividedByZeroAsWarning {
			return ErrDivisionByZero
		}
	}
	sc.AppendWarning(ErrDivisionByZero)
	return nil
}<|MERGE_RESOLUTION|>--- conflicted
+++ resolved
@@ -34,22 +34,6 @@
 	ErrIncorrectType               = dbterror.ClassExpression.NewStd(mysql.ErrIncorrectType)
 
 	// All the un-exported errors are defined here:
-<<<<<<< HEAD
-	errFunctionNotExists             = terror.ClassExpression.New(mysql.ErrSpDoesNotExist, mysql.MySQLErrName[mysql.ErrSpDoesNotExist])
-	errZlibZData                     = terror.ClassExpression.New(mysql.ErrZlibZData, mysql.MySQLErrName[mysql.ErrZlibZData])
-	errZlibZBuf                      = terror.ClassExpression.New(mysql.ErrZlibZBuf, mysql.MySQLErrName[mysql.ErrZlibZBuf])
-	errIncorrectArgs                 = terror.ClassExpression.New(mysql.ErrWrongArguments, mysql.MySQLErrName[mysql.ErrWrongArguments])
-	errUnknownCharacterSet           = terror.ClassExpression.New(mysql.ErrUnknownCharacterSet, mysql.MySQLErrName[mysql.ErrUnknownCharacterSet])
-	errDefaultValue                  = terror.ClassExpression.New(mysql.ErrInvalidDefault, "invalid default value")
-	errDeprecatedSyntaxNoReplacement = terror.ClassExpression.New(mysql.ErrWarnDeprecatedSyntaxNoReplacement, mysql.MySQLErrName[mysql.ErrWarnDeprecatedSyntaxNoReplacement])
-	errBadField                      = terror.ClassExpression.New(mysql.ErrBadField, mysql.MySQLErrName[mysql.ErrBadField])
-	errWarnAllowedPacketOverflowed   = terror.ClassExpression.New(mysql.ErrWarnAllowedPacketOverflowed, mysql.MySQLErrName[mysql.ErrWarnAllowedPacketOverflowed])
-	errWarnOptionIgnored             = terror.ClassExpression.New(mysql.WarnOptionIgnored, mysql.MySQLErrName[mysql.WarnOptionIgnored])
-	errTruncatedWrongValue           = terror.ClassExpression.New(mysql.ErrTruncatedWrongValue, mysql.MySQLErrName[mysql.ErrTruncatedWrongValue])
-	errUnknownLocale                 = terror.ClassExpression.New(mysql.ErrUnknownLocale, mysql.MySQLErrName[mysql.ErrUnknownLocale])
-	errNonUniq                       = terror.ClassExpression.New(mysql.ErrNonUniq, mysql.MySQLErrName[mysql.ErrNonUniq])
-	errWrongValueForType             = terror.ClassExpression.New(mysql.ErrWrongValueForType, mysql.MySQLErrName[mysql.ErrWrongValueForType])
-=======
 	errFunctionNotExists             = dbterror.ClassExpression.NewStd(mysql.ErrSpDoesNotExist)
 	errZlibZData                     = dbterror.ClassExpression.NewStd(mysql.ErrZlibZData)
 	errZlibZBuf                      = dbterror.ClassExpression.NewStd(mysql.ErrZlibZBuf)
@@ -63,7 +47,7 @@
 	errTruncatedWrongValue           = dbterror.ClassExpression.NewStd(mysql.ErrTruncatedWrongValue)
 	errUnknownLocale                 = dbterror.ClassExpression.NewStd(mysql.ErrUnknownLocale)
 	errNonUniq                       = dbterror.ClassExpression.NewStd(mysql.ErrNonUniq)
->>>>>>> c2d94ad5
+	errWrongValueForType             = dbterror.ClassExpression.NewStd(mysql.ErrWrongValueForType)
 
 	// Sequence usage privilege check.
 	errSequenceAccessDenied = dbterror.ClassExpression.NewStd(mysql.ErrTableaccessDenied)

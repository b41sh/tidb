// Copyright 2019 PingCAP, Inc.
//
// Licensed under the Apache License, Version 2.0 (the "License");
// you may not use this file except in compliance with the License.
// You may obtain a copy of the License at
//
//     http://www.apache.org/licenses/LICENSE-2.0
//
// Unless required by applicable law or agreed to in writing, software
// distributed under the License is distributed on an "AS IS" BASIS,
// See the License for the specific language governing permissions and
// limitations under the License.

package expression

import (
	"math"
	"strings"
	"unicode/utf8"

	"github.com/pingcap/parser/mysql"
	"github.com/pingcap/tidb/types"
	"github.com/pingcap/tidb/util/chunk"
)

func (b *builtinLowerSig) vecEvalString(input *chunk.Chunk, result *chunk.Column) error {
	if err := b.args[0].VecEvalString(b.ctx, input, result); err != nil {
		return err
	}
	if types.IsBinaryStr(b.args[0].GetType()) {
		return nil
	}

Loop:
	for i := 0; i < input.NumRows(); i++ {
		str := result.GetBytes(i)
		for _, c := range str {
			if c >= utf8.RuneSelf {
				continue Loop
			}
		}
		for i := range str {
			if str[i] >= 'A' && str[i] <= 'Z' {
				str[i] += 'a' - 'A'
			}
		}
	}
	return nil
}

func (b *builtinLowerSig) vectorized() bool {
	return true
}

func (b *builtinRepeatSig) vecEvalString(input *chunk.Chunk, result *chunk.Column) error {
	n := input.NumRows()
	buf, err := b.bufAllocator.get(types.ETString, n)
	if err != nil {
		return err
	}
	defer b.bufAllocator.put(buf)
	if err := b.args[0].VecEvalString(b.ctx, input, buf); err != nil {
		return err
	}

	buf2, err := b.bufAllocator.get(types.ETInt, n)
	if err != nil {
		return err
	}
	defer b.bufAllocator.put(buf2)
	if err := b.args[1].VecEvalInt(b.ctx, input, buf2); err != nil {
		return err
	}

	result.ReserveString(n)
	nums := buf2.Int64s()
	for i := 0; i < n; i++ {
		// TODO: introduce vectorized null-bitmap to speed it up.
		if buf.IsNull(i) || buf2.IsNull(i) {
			result.AppendNull()
			continue
		}
		num := nums[i]
		if num < 1 {
			result.AppendString("")
			continue
		}
		if num > math.MaxInt32 {
			// to avoid overflow when calculating uint64(byteLength)*uint64(num) later
			num = math.MaxInt32
		}

		str := buf.GetString(i)
		byteLength := len(str)
		if uint64(byteLength)*uint64(num) > b.maxAllowedPacket {
			b.ctx.GetSessionVars().StmtCtx.AppendWarning(errWarnAllowedPacketOverflowed.GenWithStackByArgs("repeat", b.maxAllowedPacket))
			result.AppendNull()
			continue
		}
		if int64(byteLength) > int64(b.tp.Flen)/num {
			result.AppendNull()
			continue
		}
		result.AppendString(strings.Repeat(str, int(num)))
	}
	return nil
}

func (b *builtinRepeatSig) vectorized() bool {
	return true
}

func (b *builtinStringIsNullSig) vecEvalInt(input *chunk.Chunk, result *chunk.Column) error {
	n := input.NumRows()
	buf, err := b.bufAllocator.get(types.ETString, n)
	if err != nil {
		return err
	}
	defer b.bufAllocator.put(buf)
	if err := b.args[0].VecEvalString(b.ctx, input, buf); err != nil {
		return err
	}

	result.ResizeInt64(n, false)
	i64s := result.Int64s()
	for i := 0; i < n; i++ {
		if buf.IsNull(i) {
			i64s[i] = 1
		} else {
			i64s[i] = 0
		}
	}
	return nil
}

func (b *builtinStringIsNullSig) vectorized() bool {
	return true
}

func (b *builtinUpperSig) vecEvalString(input *chunk.Chunk, result *chunk.Column) error {
	if err := b.args[0].VecEvalString(b.ctx, input, result); err != nil {
		return err
	}
	if types.IsBinaryStr(b.args[0].GetType()) {
		return nil
	}

Loop:
	for i := 0; i < input.NumRows(); i++ {
		str := result.GetBytes(i)
		for _, c := range str {
			if c >= utf8.RuneSelf {
				continue Loop
			}
		}
		for i := range str {
			if str[i] >= 'a' && str[i] <= 'z' {
				str[i] -= 'a' - 'A'
			}
		}
	}
	return nil
}

func (b *builtinUpperSig) vectorized() bool {
	return true
}

<<<<<<< HEAD
// vecEvalString evals a REVERSE(str).
// See https://dev.mysql.com/doc/refman/5.7/en/string-functions.html#function_reverse
func (b *builtinReverseSig) vecEvalString(input *chunk.Chunk, result *chunk.Column) error {
	if err := b.args[0].VecEvalString(b.ctx, input, result); err != nil {
		return err
	}

	for i := 0; i < input.NumRows(); i++ {
		if result.IsNull(i) {
			continue
		}
		str := result.GetString(i)
		reversed := reverseRunes([]rune(str))
		result.SetRaw(i, []byte(string(reversed)))
=======
func (b *builtinLeftSig) vecEvalString(input *chunk.Chunk, result *chunk.Column) error {
	n := input.NumRows()
	buf, err := b.bufAllocator.get(types.ETString, n)
	if err != nil {
		return err
	}
	defer b.bufAllocator.put(buf)
	if err := b.args[0].VecEvalString(b.ctx, input, buf); err != nil {
		return err
	}

	buf2, err := b.bufAllocator.get(types.ETInt, n)
	if err != nil {
		return err
	}
	defer b.bufAllocator.put(buf2)
	if err := b.args[1].VecEvalInt(b.ctx, input, buf2); err != nil {
		return err
	}

	result.ReserveString(n)
	nums := buf2.Int64s()
	for i := 0; i < n; i++ {
		if buf.IsNull(i) || buf2.IsNull(i) {
			result.AppendNull()
			continue
		}

		str := buf.GetString(i)
		runes, leftLength := []rune(str), int(nums[i])
		if runeLength := len(runes); leftLength > runeLength {
			leftLength = runeLength
		} else if leftLength < 0 {
			leftLength = 0
		}

		result.AppendString(string(runes[:leftLength]))
	}
	return nil
}

func (b *builtinLeftSig) vectorized() bool {
	return true
}

func (b *builtinRightSig) vecEvalString(input *chunk.Chunk, result *chunk.Column) error {
	n := input.NumRows()
	buf, err := b.bufAllocator.get(types.ETString, n)
	if err != nil {
		return err
	}
	defer b.bufAllocator.put(buf)
	if err := b.args[0].VecEvalString(b.ctx, input, buf); err != nil {
		return err
	}

	buf2, err := b.bufAllocator.get(types.ETInt, n)
	if err != nil {
		return err
	}
	defer b.bufAllocator.put(buf2)
	if err := b.args[1].VecEvalInt(b.ctx, input, buf2); err != nil {
		return err
	}

	result.ReserveString(n)
	nums := buf2.Int64s()
	for i := 0; i < n; i++ {
		if buf.IsNull(i) || buf2.IsNull(i) {
			result.AppendNull()
			continue
		}

		str := buf.GetString(i)
		runes := []rune(str)
		strLength, rightLength := len(runes), int(nums[i])
		if rightLength > strLength {
			rightLength = strLength
		} else if rightLength < 0 {
			rightLength = 0
		}

		result.AppendString(string(runes[strLength-rightLength:]))
	}
	return nil
}

func (b *builtinRightSig) vectorized() bool {
	return true
}

// vecEvalString evals a builtinSpaceSig.
// See https://dev.mysql.com/doc/refman/5.7/en/string-functions.html#function_space
func (b *builtinSpaceSig) vecEvalString(input *chunk.Chunk, result *chunk.Column) error {
	n := input.NumRows()
	buf, err := b.bufAllocator.get(types.ETInt, n)
	if err != nil {
		return err
	}
	defer b.bufAllocator.put(buf)
	if err := b.args[0].VecEvalInt(b.ctx, input, buf); err != nil {
		return err
	}

	result.ReserveString(n)
	nums := buf.Int64s()
	for i := 0; i < n; i++ {
		if buf.IsNull(i) {
			result.AppendNull()
			continue
		}
		num := nums[i]
		if num < 0 {
			num = 0
		}
		if uint64(num) > b.maxAllowedPacket {
			b.ctx.GetSessionVars().StmtCtx.AppendWarning(errWarnAllowedPacketOverflowed.GenWithStackByArgs("space", b.maxAllowedPacket))
			result.AppendNull()
			continue
		}
		if num > mysql.MaxBlobWidth {
			result.AppendNull()
			continue
		}
		result.AppendString(strings.Repeat(" ", int(num)))
>>>>>>> 81795582
	}
	return nil
}

<<<<<<< HEAD
func (b *builtinReverseSig) vectorized() bool {
=======
func (b *builtinSpaceSig) vectorized() bool {
>>>>>>> 81795582
	return true
}<|MERGE_RESOLUTION|>--- conflicted
+++ resolved
@@ -166,22 +166,6 @@
 	return true
 }
 
-<<<<<<< HEAD
-// vecEvalString evals a REVERSE(str).
-// See https://dev.mysql.com/doc/refman/5.7/en/string-functions.html#function_reverse
-func (b *builtinReverseSig) vecEvalString(input *chunk.Chunk, result *chunk.Column) error {
-	if err := b.args[0].VecEvalString(b.ctx, input, result); err != nil {
-		return err
-	}
-
-	for i := 0; i < input.NumRows(); i++ {
-		if result.IsNull(i) {
-			continue
-		}
-		str := result.GetString(i)
-		reversed := reverseRunes([]rune(str))
-		result.SetRaw(i, []byte(string(reversed)))
-=======
 func (b *builtinLeftSig) vecEvalString(input *chunk.Chunk, result *chunk.Column) error {
 	n := input.NumRows()
 	buf, err := b.bufAllocator.get(types.ETString, n)
@@ -307,15 +291,32 @@
 			continue
 		}
 		result.AppendString(strings.Repeat(" ", int(num)))
->>>>>>> 81795582
-	}
-	return nil
-}
-
-<<<<<<< HEAD
+	}
+	return nil
+}
+
+func (b *builtinSpaceSig) vectorized() bool {
+	return true
+}
+
+// vecEvalString evals a REVERSE(str).
+// See https://dev.mysql.com/doc/refman/5.7/en/string-functions.html#function_reverse
+func (b *builtinReverseSig) vecEvalString(input *chunk.Chunk, result *chunk.Column) error {
+	if err := b.args[0].VecEvalString(b.ctx, input, result); err != nil {
+		return err
+	}
+
+	for i := 0; i < input.NumRows(); i++ {
+		if result.IsNull(i) {
+			continue
+		}
+		str := result.GetString(i)
+		reversed := reverseRunes([]rune(str))
+		result.SetRaw(i, []byte(string(reversed)))
+	}
+	return nil
+}
+
 func (b *builtinReverseSig) vectorized() bool {
-=======
-func (b *builtinSpaceSig) vectorized() bool {
->>>>>>> 81795582
 	return true
 }
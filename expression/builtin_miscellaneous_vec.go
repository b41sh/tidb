--- conflicted
+++ resolved
@@ -619,7 +619,41 @@
 	return nil
 }
 
-<<<<<<< HEAD
+func (b *builtinVitessHashSig) vectorized() bool {
+	return true
+}
+
+func (b *builtinVitessHashSig) vecEvalInt(input *chunk.Chunk, result *chunk.Column) error {
+	n := input.NumRows()
+	column, err := b.bufAllocator.get(types.ETInt, n)
+	if err != nil {
+		return err
+	}
+	defer b.bufAllocator.put(column)
+
+	if err := b.args[0].VecEvalInt(b.ctx, input, column); err != nil {
+		return err
+	}
+
+	result.ResizeInt64(n, false)
+	r64s := result.Uint64s()
+	result.MergeNulls(column)
+
+	for i := 0; i < n; i++ {
+		if column.IsNull(i) {
+			continue
+		}
+		var uintKey = column.GetUint64(i)
+		var hash uint64
+		if hash, err = vitess.HashUint64(uintKey); err != nil {
+			return err
+		}
+		r64s[i] = hash
+	}
+
+	return nil
+}
+
 func (b *builtinUUIDToBinSig) vectorized() bool {
 	return true
 }
@@ -731,39 +765,4 @@
 			result.AppendString(str)
 		}
 	}
-=======
-func (b *builtinVitessHashSig) vectorized() bool {
-	return true
-}
-
-func (b *builtinVitessHashSig) vecEvalInt(input *chunk.Chunk, result *chunk.Column) error {
-	n := input.NumRows()
-	column, err := b.bufAllocator.get(types.ETInt, n)
-	if err != nil {
-		return err
-	}
-	defer b.bufAllocator.put(column)
-
-	if err := b.args[0].VecEvalInt(b.ctx, input, column); err != nil {
-		return err
-	}
-
-	result.ResizeInt64(n, false)
-	r64s := result.Uint64s()
-	result.MergeNulls(column)
-
-	for i := 0; i < n; i++ {
-		if column.IsNull(i) {
-			continue
-		}
-		var uintKey = column.GetUint64(i)
-		var hash uint64
-		if hash, err = vitess.HashUint64(uintKey); err != nil {
-			return err
-		}
-		r64s[i] = hash
-	}
-
->>>>>>> 3d8084e9
-	return nil
 }